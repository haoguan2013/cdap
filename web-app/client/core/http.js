/*
 * HTTP Resource
 */

define([], function () {

	Em.debug('Loading HTTP Resource');

	var AJAX_TIMEOUT = 30000;

	var Resource = Em.Object.extend({

		// Callable methods on HTTP resource.
		get: function () {

			var path = this.findPath(arguments);
			var queryString = this.findQueryString(arguments);
			var callback = this.findCallback(arguments);
			path = queryString ? path + '?' + queryString : path;

			$.getJSON(path, callback).fail(function (req) {

				var error = req.responseText || '';

				if (error) {

					$('#warning').html('<div>' + error + '</div>').show();

				} else {

					$('#warning').html('<div>The server returned an error.</div>').show();

				}

			});

		},

		rest: function () {

			var args = [].slice.call(arguments);
			args.unshift('rest');
			this.get.apply(this, args);

		},

		post: function () {

			var path = this.findPath(arguments);
			var object = this.findObject(arguments);
			var callback = this.findCallback(arguments);
			var options = {
				url: path,
				type: 'POST',
				timeout: AJAX_TIMEOUT
			};
<<<<<<< HEAD
			if (!$.isEmptyObject(object)) {
=======

			if (!jQuery.isEmptyObject(object)) {
>>>>>>> 07326042
				options['data'] = JSON.stringify(object);
				options['contentType'] = 'application/json';
			}
			$.ajax(options).done(function (response, status) {

				if (response.error && response.error.fatal) {
					$('#warning').html('<div>' + response.error.fatal + '</div>').show();
				} else {
					callback(response, status);
				}

			}).fail(function (xhr, status, error) {
				callback(error, status);
			});

		},

		put: function () {

			var path = this.findPath(arguments);
			var object = this.findObject(arguments);
			var callback = this.findCallback(arguments);

			var options = {
				url: path,
				type: 'PUT',
				timeout: AJAX_TIMEOUT
			};

			if (!$.isEmptyObject(object)) {
				options['data'] = JSON.stringify(object);
				options['contentType'] = 'application/json';
			}
			$.ajax(options).done(function (response, status) {

				if (response.error && response.error.fatal) {
					$('#warning').html('<div>' + response.error.fatal + '</div>').show();
				} else {
					callback(response, status);
				}

			}).fail(function (xhr, status, error) {
				callback(error, status);
			});

		},

		del: function () {

			var path = this.findPath(arguments);
			var callback = this.findCallback(arguments);
			var options = {
				url: path,
				type: 'DELETE',
				timeout: AJAX_TIMEOUT
			};
			$.ajax(options).done(function (response, status) {
				if (response.error) {
					$('#warning').html('<div>' + response.error.fatal + '</div>').show();
				} else {
					callback(response, status);
				}
			}).fail(function (xhr, status, error) {
				callback(error, status);
			});

		},

		/*
		 * Joins the arguments as a path string.
		 * e.g. HTTP.get('metrics', 1, 2, 3) => GET /metrics/1/2/3 HTTP/1.1
		 */
		findPath: function(args) {
			var path = [];
			for (var i = 0; i < args.length; i ++) {
				if (typeof args[i] === 'string' || typeof args[i] === 'number') {
					path.push(args[i]);
				}
			}
			return '/' + path.join('/');
		},

		/**
		 * Iterates over arguments to find an object that should be mapped as a query string. This is not
		 * recursive and reaches only 1 level depth of recursion.
		 * eg: HTTP.get('metrics', 1, 2, {'count': 'total', 'foo': 'bar'}) => count=total&foo=bar
		 * @param {Array} args arguments.
		 * @returns {string} query string part of url.
		 */
		findQueryString: function(args) {
			var query = {};

			args = Array.prototype.slice.call(args);
			for (var i = 0, len = args.length; i < len; i++) {
				if(Object.prototype.toString.call(args[i]) === "[object Object]") {
					$.extend(query, args[i]);
				}
			}

			return $.param(query);
		},

		/*
		 * Finds the object argument based on the last argument.
		 */
		findObject: function(args) {
			var object = args[args.length - 1];
			if (typeof object === 'function') {
				object = args[args.length - 2];
			}
			return object instanceof Object ? object : null;
		},

		/*
		 * Finds the callback argument based on the last argument.
		 */
		findCallback: function(args) {
			var callback = args[args.length - 1];
			return (typeof callback === 'function' ? callback : function () {
				Em.debug('No callback provided for HTTP response.');
			});
		}

	});

	Resource.reopenClass({
		type: 'HTTP',
		kind: 'Resource'
	});

	return Resource;

});<|MERGE_RESOLUTION|>--- conflicted
+++ resolved
@@ -54,12 +54,8 @@
 				type: 'POST',
 				timeout: AJAX_TIMEOUT
 			};
-<<<<<<< HEAD
+
 			if (!$.isEmptyObject(object)) {
-=======
-
-			if (!jQuery.isEmptyObject(object)) {
->>>>>>> 07326042
 				options['data'] = JSON.stringify(object);
 				options['contentType'] = 'application/json';
 			}
