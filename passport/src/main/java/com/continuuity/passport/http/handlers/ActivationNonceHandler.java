/*
 * Copyright 2012-2013 Continuuity,Inc. All Rights Reserved.
 */

package com.continuuity.passport.http.handlers;


import com.continuuity.common.http.core.HandlerContext;
import com.continuuity.common.http.core.HttpHandler;
import com.continuuity.common.http.core.HttpResponder;
import com.continuuity.passport.core.exceptions.StaleNonceException;
import com.continuuity.passport.core.service.DataManagementService;
import com.continuuity.passport.core.service.SecurityService;
import com.continuuity.passport.meta.Account;
import com.google.gson.Gson;
import com.google.gson.JsonElement;
import com.google.gson.JsonObject;
import com.google.inject.Inject;
import com.google.inject.Singleton;
import org.jboss.netty.handler.codec.http.HttpRequest;
import org.jboss.netty.handler.codec.http.HttpResponseStatus;
import org.slf4j.Logger;
import org.slf4j.LoggerFactory;

import javax.ws.rs.Consumes;
import javax.ws.rs.GET;
import javax.ws.rs.POST;
import javax.ws.rs.Path;
import javax.ws.rs.PathParam;
import javax.ws.rs.Produces;

/**
 * Defines end points for Account activation based nonce.
 */
@Path("/passport/v1")
@Singleton
public class ActivationNonceHandler extends PassportHandler implements HttpHandler {
  private static final Logger LOG = LoggerFactory.getLogger(ActivationNonceHandler.class);

  private final DataManagementService dataManagementService;
  private final SecurityService securityService;

  @Inject
  public ActivationNonceHandler(DataManagementService dataManagementService, SecurityService securityService) {
    this.dataManagementService = dataManagementService;
    this.securityService = securityService;
  }

  @GET
  @Produces("text/plain")
  public void status(HttpRequest request, HttpResponder responder){
    responder.sendString(HttpResponseStatus.OK, "OK");
  }

  @Path("accountRegistration/getNonce/{id}")
  @POST
  @Produces("application/json")
  public void getActivationNonce(HttpRequest request, HttpResponder responder,
                                     @PathParam("id") String id) {
    requestReceived();
    int nonce = -1;
    try {
      nonce = securityService.getActivationNonce(id);
      if (nonce != -1) {
        requestSuccess();
        responder.sendString(HttpResponseStatus.OK, Utils.getNonceJson(null, nonce));
      } else {
        requestFailed();
<<<<<<< HEAD
        LOG.error(String.format("Could not generate Nonce. Endpoint %s", "POST /passport/v1/generateActivationKey"));
        return Response.status(javax.ws.rs.core.Response.Status.NOT_FOUND)
          .entity(Utils.getNonceJson("Couldn't generate nonce", nonce))
          .build();
=======
        LOG.error(String.format("Could not generate Nonce. Endpoint %s", "GET /passport/v1/generateActivationKey"));
        responder.sendString(HttpResponseStatus.NOT_FOUND, Utils.getNonceJson("Couldn't generate nonce", nonce));
>>>>>>> d167f0e8
      }
    } catch (RuntimeException e) {
      requestFailed();
      LOG.error(String.format("Could not generate Nonce. Endpoint %s .%s",
<<<<<<< HEAD
                              "POST /passport/v1/generateActivationKey", e.getMessage()));
      return Response.status(Response.Status.INTERNAL_SERVER_ERROR)
        .entity(Utils.getNonceJson("Couldn't generate nonce", nonce))
        .build();
=======
                              "GET /passport/v1/generateActivationKey", e.getMessage()));
      responder.sendString(HttpResponseStatus.NOT_FOUND, Utils.getNonceJson("Couldn't generate nonce", nonce));
>>>>>>> d167f0e8
    }
  }

  @Path("accountRegistration/getId/{nonce}")
  @GET
  @Produces("application/json")
  public void getActivationId(HttpRequest request, HttpResponder responder,
                              @PathParam("nonce") int nonce) {
    requestReceived();
    String id = null;
    try {
      id = securityService.getActivationId(nonce);
      if (id != null && !id.isEmpty()) {
        requestSuccess();
        responder.sendString(HttpResponseStatus.OK, Utils.getIdJson(null, id));
      } else {
        requestFailed();
        LOG.error(String.format("Could not get activation Id. Endpoint %s",
                                "GET /passport/v1/getActivationId"));
        responder.sendString(HttpResponseStatus.NOT_FOUND,
                             Utils.getIdJson("ID not found for nonce", id));
      }
    } catch (StaleNonceException e) {
      requestFailed();
      LOG.error(String.format("Could not get activation id. Endpoint %s. %s",
        "GET /passport/v1/getActivationId", e.getMessage()));
      responder.sendString(HttpResponseStatus.NOT_FOUND,
                           Utils.getIdJson("ID not found for nonce", id));
    }
  }

  @Path("accountReset/generateKey/{email_id}")
  @POST
  @Produces("application/json")
  public void getRegenerateResetKey(HttpRequest request, HttpResponder responder,
                                    @PathParam("email_id") String emailId) {
    requestReceived();
    int nonce = -1;
    try {
      nonce = securityService.getResetNonce(emailId);
      if (nonce != -1) {
        requestSuccess();
        responder.sendString(HttpResponseStatus.OK, Utils.getNonceJson(null, nonce));
      } else {
        requestFailed();
        LOG.error(String.format("Could not get reset key. Endpoint %s",
          "GET /passport/v1/generateResetKey/{emailId}"));
        responder.sendString(HttpResponseStatus.NOT_FOUND,
                             Utils.getNonceJson("Couldn't generate resetKey", nonce));
      }
    } catch (RuntimeException e) {
      requestFailed();
      LOG.error(String.format("Could not get reset key. Endpoint %s %s",
        "GET /passport/v1/generateResetKey/{emailId}", e.getMessage()));
      responder.sendString(HttpResponseStatus.INTERNAL_SERVER_ERROR,
                           Utils.getJsonError(String.format("Couldn't generate resetKey for %s", emailId)));
    }
  }

  @Path("accountReset/password/{nonce}")
  @POST
  @Produces("application/json")
  @Consumes("application/json")
  public void resetPassword(HttpRequest request, HttpResponder responder,
                            @PathParam("nonce") int nonce, String data) {
    requestReceived();
    Gson gson = new Gson();
    JsonObject jObject = gson.fromJson(data, JsonElement.class).getAsJsonObject();
    String password = jObject.get("password") == null ? null : jObject.get("password").getAsString();

    if (password != null) {
      try {
        Account account = dataManagementService.resetPassword(nonce, password);
        requestSuccess();
        responder.sendString(HttpResponseStatus.OK, account.toString());
      } catch (Exception e) {
        requestFailed(); // Request failed

        LOG.error(String.format("Could not get reset password. Endpoint %s",
          "GET /passport/v1/resetPassword/{nonce}"));
        responder.sendString(HttpResponseStatus.INTERNAL_SERVER_ERROR,
                             Utils.getJson("FAILED", "Failed to get reset the password"));
      }
    } else {
      requestFailed(); // Request failed
      LOG.error(String.format("Bad request. Password empty. Endpoint %s",
                              "GET /passport/v1/resetPassword/{nonce}"));
      responder.sendString(HttpResponseStatus.BAD_REQUEST,
                           Utils.getJson("FAILED", "Must send password in request"));
    }
  }
  @Override
  public void init(HandlerContext context) {
  }

  @Override
  public void destroy(HandlerContext context) {
  }
}<|MERGE_RESOLUTION|>--- conflicted
+++ resolved
@@ -17,6 +17,8 @@
 import com.google.gson.JsonObject;
 import com.google.inject.Inject;
 import com.google.inject.Singleton;
+import org.apache.commons.io.IOUtils;
+import org.jboss.netty.buffer.ChannelBufferInputStream;
 import org.jboss.netty.handler.codec.http.HttpRequest;
 import org.jboss.netty.handler.codec.http.HttpResponseStatus;
 import org.slf4j.Logger;
@@ -66,28 +68,14 @@
         responder.sendString(HttpResponseStatus.OK, Utils.getNonceJson(null, nonce));
       } else {
         requestFailed();
-<<<<<<< HEAD
-        LOG.error(String.format("Could not generate Nonce. Endpoint %s", "POST /passport/v1/generateActivationKey"));
-        return Response.status(javax.ws.rs.core.Response.Status.NOT_FOUND)
-          .entity(Utils.getNonceJson("Couldn't generate nonce", nonce))
-          .build();
-=======
         LOG.error(String.format("Could not generate Nonce. Endpoint %s", "GET /passport/v1/generateActivationKey"));
         responder.sendString(HttpResponseStatus.NOT_FOUND, Utils.getNonceJson("Couldn't generate nonce", nonce));
->>>>>>> d167f0e8
       }
     } catch (RuntimeException e) {
       requestFailed();
       LOG.error(String.format("Could not generate Nonce. Endpoint %s .%s",
-<<<<<<< HEAD
-                              "POST /passport/v1/generateActivationKey", e.getMessage()));
-      return Response.status(Response.Status.INTERNAL_SERVER_ERROR)
-        .entity(Utils.getNonceJson("Couldn't generate nonce", nonce))
-        .build();
-=======
                               "GET /passport/v1/generateActivationKey", e.getMessage()));
       responder.sendString(HttpResponseStatus.NOT_FOUND, Utils.getNonceJson("Couldn't generate nonce", nonce));
->>>>>>> d167f0e8
     }
   }
 
@@ -152,31 +140,34 @@
   @Produces("application/json")
   @Consumes("application/json")
   public void resetPassword(HttpRequest request, HttpResponder responder,
-                            @PathParam("nonce") int nonce, String data) {
-    requestReceived();
-    Gson gson = new Gson();
-    JsonObject jObject = gson.fromJson(data, JsonElement.class).getAsJsonObject();
-    String password = jObject.get("password") == null ? null : jObject.get("password").getAsString();
+                            @PathParam("nonce") int nonce) {
+    try {
 
-    if (password != null) {
-      try {
+      requestReceived();
+      String data = IOUtils.toString(new ChannelBufferInputStream(request.getContent()));
+
+      Gson gson = new Gson();
+      JsonObject jObject = gson.fromJson(data, JsonElement.class).getAsJsonObject();
+      String password = jObject.get("password") == null ? null : jObject.get("password").getAsString();
+
+      if (password != null) {
+
         Account account = dataManagementService.resetPassword(nonce, password);
         requestSuccess();
         responder.sendString(HttpResponseStatus.OK, account.toString());
-      } catch (Exception e) {
+      } else {
         requestFailed(); // Request failed
+        LOG.error(String.format("Bad request. Password empty. Endpoint %s",
+                                "GET /passport/v1/resetPassword/{nonce}"));
+        responder.sendString(HttpResponseStatus.BAD_REQUEST,
+                             Utils.getJson("FAILED", "Must send password in request"));
+      }   } catch (Exception e) {
+      requestFailed(); // Request failed
 
-        LOG.error(String.format("Could not get reset password. Endpoint %s",
-          "GET /passport/v1/resetPassword/{nonce}"));
-        responder.sendString(HttpResponseStatus.INTERNAL_SERVER_ERROR,
-                             Utils.getJson("FAILED", "Failed to get reset the password"));
-      }
-    } else {
-      requestFailed(); // Request failed
-      LOG.error(String.format("Bad request. Password empty. Endpoint %s",
+      LOG.error(String.format("Could not get reset password. Endpoint %s",
                               "GET /passport/v1/resetPassword/{nonce}"));
-      responder.sendString(HttpResponseStatus.BAD_REQUEST,
-                           Utils.getJson("FAILED", "Must send password in request"));
+      responder.sendString(HttpResponseStatus.INTERNAL_SERVER_ERROR,
+                           Utils.getJson("FAILED", "Failed to get reset the password"));
     }
   }
   @Override
