/**
 * Copyright (C) 2012 Continuuity, Inc.
 */
package com.continuuity.data.operation.executor.omid;

import com.continuuity.api.data.OperationException;
import com.continuuity.api.data.OperationResult;
import com.continuuity.api.data.StatusCode;
import com.continuuity.data.operation.ClearFabric;
import com.continuuity.data.operation.CompareAndSwap;
import com.continuuity.data.operation.Delete;
import com.continuuity.data.operation.Increment;
import com.continuuity.data.operation.OpenTable;
import com.continuuity.data.operation.Operation;
import com.continuuity.data.operation.OperationContext;
import com.continuuity.data.operation.Read;
import com.continuuity.data.operation.ReadColumnRange;
import com.continuuity.data.operation.Write;
import com.continuuity.data.operation.WriteOperation;
import com.continuuity.data.operation.executor.Transaction;
import com.continuuity.data.operation.executor.TransactionException;
import com.continuuity.data.operation.executor.omid.OmidTransactionalOperationExecutor.WriteTransactionResult;
import com.continuuity.data.operation.executor.omid.memory.MemoryReadPointer;
import com.continuuity.data.operation.ttqueue.DequeueResult;
import com.continuuity.data.operation.ttqueue.QueueAck;
import com.continuuity.data.operation.ttqueue.QueueConfig;
import com.continuuity.data.operation.ttqueue.QueueConsumer;
import com.continuuity.data.operation.ttqueue.QueueDequeue;
import com.continuuity.data.operation.ttqueue.QueueEnqueue;
import com.continuuity.data.operation.ttqueue.QueuePartitioner.PartitionerType;
import com.continuuity.data.util.TupleMetaDataAnnotator.DequeuePayload;
import com.continuuity.data.util.TupleMetaDataAnnotator.EnqueuePayload;
import com.google.common.collect.Lists;
import org.apache.hadoop.hbase.util.Bytes;
import org.junit.Assert;
import org.junit.Before;
import org.junit.Test;

import java.io.IOException;
import java.util.ArrayList;
import java.util.Arrays;
import java.util.Collections;
import java.util.List;
import java.util.Map;
import java.util.TreeMap;

import static org.junit.Assert.assertArrayEquals;
import static org.junit.Assert.assertEquals;
import static org.junit.Assert.assertFalse;
import static org.junit.Assert.assertNotNull;
import static org.junit.Assert.assertTrue;
import static org.junit.Assert.fail;

public abstract class TestOmidTransactionalOperationExecutor {

  private OmidTransactionalOperationExecutor executor;

  /** to get the singleton operation executor, always returns the same */
  protected abstract OmidTransactionalOperationExecutor getOmidExecutor();

  /** to support testing, return a new executor each time */
  // this would be needed to simulate multi-node opex, for instance to test
  // that a named table survives a shutdown and a new executor will open it
  // instead of recreating it, also for testing that multiple executors
  // will not create the same table multiple times
  // however, our data fabric modules return singletons.
  //protected abstract OmidTransactionalOperationExecutor getNewExecutor();

  static OperationContext context = OperationContext.DEFAULT;

  @Before
  public void initialize() {
    executor = getOmidExecutor();
  }

  @Test
  public void testSimple() throws Exception {

    byte [] key = Bytes.toBytes("keytestSimple");
    byte [] value = Bytes.toBytes("value");

    // start a transaction
    Transaction pointer = executor.startTransaction();

    // write to a key
    WriteTransactionResult txResult = executor.write(context, new Write(key, kvcol, value), pointer);
    assertTrue(txResult.success);
    executor.addToTransaction(pointer, txResult.undos);

    // read should see nothing
    assertTrue(executor.execute(context, new Read(key, kvcol)).isEmpty());

    // commit
    assertTrue(executor.commitTransaction(pointer).isSuccess());

    // read should see the write
    OperationResult<Map<byte [],byte[]>> readValue = executor.execute(context, new Read(key, kvcol));
    assertNotNull(readValue);
    assertFalse(readValue.isEmpty());
    assertArrayEquals(value, readValue.getValue().get(kvcol));
  }

  static final byte[] kvcol = Operation.KV_COL;

  @Test
  public void testClearFabric() throws Exception {
    OmidTransactionalOperationExecutor.DISABLE_QUEUE_PAYLOADS = true;
    byte [] dataKey = Bytes.toBytes("dataKey");
    byte [] queueKey = Bytes.toBytes("queue://queueKey");
    byte [] streamKey = Bytes.toBytes("stream://streamKey");

    QueueConfig config = new QueueConfig(PartitionerType.FIFO, true);
    QueueConsumer consumer = new QueueConsumer(0, 0, 1, config);

    // insert to all three types
    executor.commit(context, new Write(dataKey, kvcol, dataKey));
    executor.commit(context, new QueueEnqueue(queueKey, queueKey));
    executor.commit(context, new QueueEnqueue(streamKey, streamKey));

    // read data from all three types
    assertTrue(Bytes.equals(dataKey,
        executor.execute(context, new Read(dataKey, kvcol)).getValue().get(kvcol)));
    assertTrue(Bytes.equals(queueKey, executor.execute(context,
        new QueueDequeue(queueKey, consumer, config)).getValue()));
    assertTrue(Bytes.equals(streamKey, executor.execute(context,
        new QueueDequeue(streamKey, consumer, config)).getValue()));

    // clear data only
    executor.execute(context, new ClearFabric(ClearFabric.ToClear.DATA));

    // data is gone, queues still there
    assertTrue(executor.execute(context, new Read(dataKey, kvcol)).isEmpty());
    assertTrue(Bytes.equals(queueKey, executor.execute(context,
        new QueueDequeue(queueKey, consumer, config)).getValue()));
    assertTrue(Bytes.equals(streamKey, executor.execute(context,
        new QueueDequeue(streamKey, consumer, config)).getValue()));

    // clear queues and streams
    executor.execute(context, new ClearFabric(Arrays.asList(
        ClearFabric.ToClear.QUEUES, ClearFabric.ToClear.STREAMS)));

    // everything is gone
    assertTrue(executor.execute(context, new Read(dataKey, kvcol)).isEmpty());
    assertTrue(executor.execute(context,
        new QueueDequeue(queueKey, consumer, config)).isEmpty());
    assertTrue(executor.execute(context,
        new QueueDequeue(streamKey, consumer, config)).isEmpty());

    // insert data to all three again
    executor.commit(context, new Write(dataKey, kvcol, dataKey));
    executor.commit(context, new QueueEnqueue(queueKey, queueKey));
    executor.commit(context, new QueueEnqueue(streamKey, streamKey));

    // read data from all three types
    assertArrayEquals(dataKey,
        executor.execute(context, new Read(dataKey, kvcol)).getValue().get(kvcol));
    assertTrue(Bytes.equals(queueKey, executor.execute(context,
        new QueueDequeue(queueKey, consumer, config)).getValue()));
    assertTrue(Bytes.equals(streamKey, executor.execute(context,
        new QueueDequeue(streamKey, consumer, config)).getValue()));

    // wipe just the streams
    executor.execute(context, new ClearFabric(ClearFabric.ToClear.STREAMS));

    // streams gone, queues and data remain
    assertArrayEquals(dataKey,
        executor.execute(context, new Read(dataKey, kvcol)).getValue().get(kvcol));
    assertTrue(Bytes.equals(queueKey, executor.execute(context,
        new QueueDequeue(queueKey, consumer, config)).getValue()));
    assertTrue(executor.execute(context,
        new QueueDequeue(streamKey, consumer, config)).isEmpty());

    // wipe data and queues
    executor.execute(context, new ClearFabric(Arrays.asList(
        ClearFabric.ToClear.DATA, ClearFabric.ToClear.QUEUES)));

    // everything is gone
    assertTrue(executor.execute(context, new Read(dataKey, kvcol)).isEmpty());
    assertTrue(executor.execute(context,
        new QueueDequeue(queueKey, consumer, config)).isEmpty());
    assertTrue(executor.execute(context,
        new QueueDequeue(streamKey, consumer, config)).isEmpty());

    OmidTransactionalOperationExecutor.DISABLE_QUEUE_PAYLOADS = false;
  }

  @Test
  public void testOverlappingConcurrentWrites() throws Exception {

    byte [] key = Bytes.toBytes("keytestOverlappingConcurrentWrites");
    byte [] valueOne = Bytes.toBytes("value1");
    byte [] valueTwo = Bytes.toBytes("value2");

    // start tx one
    Transaction pointerOne = executor.startTransaction();
    // System.out.println("Started transaction one : " + pointerOne);

    // write value one
    WriteTransactionResult txResult1 =
      executor.write(context, new Write(key, kvcol, valueOne), pointerOne);
    assertTrue(txResult1.success);
    executor.addToTransaction(pointerOne, txResult1.undos);

    // read should see nothing
    assertTrue(executor.execute(context, new Read(key, kvcol)).isEmpty());

    // start tx two
    Transaction pointerTwo = executor.startTransaction();
    // System.out.println("Started transaction two : " + pointerTwo);
    assertTrue(pointerTwo.getTransactionId() > pointerOne.getTransactionId());

    // write value two
    WriteTransactionResult txResult2 =
      executor.write(context, new Write(key, kvcol, valueTwo), pointerTwo);
    executor.addToTransaction(pointerTwo, txResult2.undos);

    // read should see nothing
    assertTrue(executor.execute(context, new Read(key, kvcol)).isEmpty());

    // commit tx two, should succeed
    assertTrue(executor.commitTransaction(pointerTwo).isSuccess());

    // even though tx one not committed, we can see two already
    OperationResult<Map<byte[],byte[]>> readValue = executor.execute(context, new Read(key, kvcol));
    assertNotNull(readValue);
    assertFalse(readValue.isEmpty());
    assertArrayEquals(valueTwo, readValue.getValue().get(kvcol));

    // commit tx one, should fail
    assertFalse(executor.commitTransaction(pointerOne).isSuccess());

    // should still see two
    readValue = executor.execute(context, new Read(key, kvcol));
    assertNotNull(readValue);
    assertFalse(readValue.isEmpty());
    assertArrayEquals(valueTwo, readValue.getValue().get(kvcol));
  }

  @Test
  public void testClosedTransactionsThrowExceptions() throws Exception {

    byte [] key = Bytes.toBytes("testClosedTransactionsThrowExceptions");

    // start txwOne
    Transaction pointerOne = executor.startTransaction();
    //System.out.println("Started transaction txwOne : " + pointerOne);

    // write and commit
    WriteTransactionResult txResult =
      executor.write(context, new Write(key, kvcol, Bytes.toBytes(1)), pointerOne);
    assertTrue(txResult.success);
    executor.addToTransaction(pointerOne, txResult.undos);
    assertTrue(executor.commitTransaction(pointerOne).isSuccess());

    // trying to commit this tx again should throw exception
    try {
      executor.commitTransaction(pointerOne);
      fail("Committing with committed transaction should throw exception");
    } catch (TransactionException te) {
      // correct
    }

    // read should see value 1
    assertArrayEquals(Bytes.toBytes(1),
        executor.execute(context, new Read(key, kvcol)).getValue().get(kvcol));
  }

  @Test
  public void testOverlappingConcurrentReadersAndWriters() throws Exception {

    byte [] key = Bytes.toBytes("testOverlappingConcurrentReadersAndWriters");

    // start txwOne
    Transaction pointerWOne = executor.startTransaction();
    // System.out.println("Started transaction txwOne : " + pointerWOne);

    // write 1
    WriteTransactionResult txResultW1 =
      executor.write(context, new Write(key, kvcol, Bytes.toBytes(1)), pointerWOne);
    assertTrue(txResultW1.success);
    executor.addToTransaction(pointerWOne, txResultW1.undos);

    // read should see nothing
    assertTrue(executor.execute(context, new Read(key, kvcol)).isEmpty());

    // commit write 1
    assertTrue(executor.commitTransaction(pointerWOne).isSuccess());

    // read sees 1
    assertArrayEquals(Bytes.toBytes(1),
        executor.execute(context, new Read(key, kvcol)).getValue().get(kvcol));

    // open long-running read
    Transaction pointerReadOne = executor.startTransaction();

    // write 2 and commit immediately
    Transaction pointerWTwo = executor.startTransaction();
    // System.out.println("Started transaction txwTwo : " + pointerWTwo);
    WriteTransactionResult txResultW2 =
      executor.write(context, new Write(key, kvcol, Bytes.toBytes(2)), pointerWTwo);
    assertTrue(txResultW2.success);
    executor.addToTransaction(pointerWTwo, txResultW2.undos);
    assertTrue(executor.commitTransaction(pointerWTwo).isSuccess());

    // read sees 2
    OperationResult<Map<byte[],byte[]>> value = executor.execute(context, new Read(key, kvcol));
    assertNotNull(value);
    assertFalse(value.isEmpty());
    assertArrayEquals(Bytes.toBytes(2), value.getValue().get(kvcol));

    // open long-running read
    Transaction pointerReadTwo = executor.startTransaction();

    // write 3 with one transaction but don't commit
    Transaction pointerWThree = executor.startTransaction();
    // System.out.println("Started transaction txwThree : " + pointerWThree);
    WriteTransactionResult txResultW3 =
      executor.write(context, new Write(key, kvcol, Bytes.toBytes(3)), pointerWThree);
    assertTrue(txResultW3.success);
    executor.addToTransaction(pointerWThree, txResultW3.undos);

    // write 4 with another transaction and also don't commit
    Transaction pointerWFour = executor.startTransaction();
    // System.out.println("Started transaction txwFour : " + pointerWFour);
    WriteTransactionResult txResultW4 =
      executor.write(context, new Write(key, kvcol, Bytes.toBytes(4)), pointerWFour);
    assertTrue(txResultW4.success);
    executor.addToTransaction(pointerWFour, txResultW4.undos);

    // read sees 2 still
    assertArrayEquals(Bytes.toBytes(2),
        executor.execute(context, new Read(key, kvcol)).getValue().get(kvcol));

    // commit 4, should be successful
    assertTrue(executor.commitTransaction(pointerWFour).isSuccess());

    // read sees 4
    assertArrayEquals(Bytes.toBytes(4),
        executor.execute(context, new Read(key,kvcol)).getValue().get(kvcol));

    // commit 3, should fail
    assertFalse(executor.commitTransaction(pointerWThree).isSuccess());

    // read still sees 4
    assertArrayEquals(Bytes.toBytes(4),
        executor.execute(context, new Read(key,kvcol)).getValue().get(kvcol));

    // now read with long-running read 1, should see value = 1
    assertArrayEquals(Bytes.toBytes(1),
<<<<<<< HEAD

=======
>>>>>>> aaaf32e2
        executor.execute(context, pointerReadOne, new Read(key, kvcol))
            .getValue().get(kvcol));

    // now do the same thing but in reverse order of conflict

    // write 5 with one transaction but don't commit
    Transaction pointerWFive = executor.startTransaction();
    // System.out.println("Started transaction txwFive : " + pointerWFive);
    WriteTransactionResult txResultW5 =
      executor.write(context, new Write(key, kvcol, Bytes.toBytes(5)), pointerWFive);
    assertTrue(txResultW5.success);
    executor.addToTransaction(pointerWFive, txResultW5.undos);

    // write 6 with another transaction and also don't commit
    Transaction pointerWSix = executor.startTransaction();
    // System.out.println("Started transaction txwSix : " + pointerWSix);
    WriteTransactionResult txResultW6 =
      executor.write(context, new Write(key, kvcol, Bytes.toBytes(6)), pointerWSix);
    assertTrue(txResultW6.success);
    executor.addToTransaction(pointerWSix, txResultW6.undos);

    // read sees 4 still
    assertArrayEquals(Bytes.toBytes(4),
        executor.execute(context, new Read(key,kvcol)).getValue().get(kvcol));

    // long running reads should still see their respective values
    assertArrayEquals(Bytes.toBytes(1), executor.execute(context, pointerReadOne, new Read(key,
                                                                                           kvcol)).getValue().get
      (kvcol));
    assertArrayEquals(Bytes.toBytes(2),
        executor.execute(context, pointerReadTwo, new Read(key, kvcol)).getValue().get(kvcol));

    // commit 5, should be successful
    assertTrue(executor.commitTransaction(pointerWFive).isSuccess());

    // read sees 5
    assertArrayEquals(Bytes.toBytes(5),
        executor.execute(context, new Read(key,kvcol)).getValue().get(kvcol));

    // long running reads should still see their respective values
    assertArrayEquals(Bytes.toBytes(1),
        executor.execute(context, pointerReadOne, new Read(key, kvcol)).getValue().get(kvcol));
    assertArrayEquals(Bytes.toBytes(2),
        executor.execute(context, pointerReadTwo, new Read(key, kvcol)).getValue().get(kvcol));

    // commit 6, should fail
    assertFalse(executor.commitTransaction(pointerWSix).isSuccess());

    // read still sees 5
    assertArrayEquals(Bytes.toBytes(5),
        executor.execute(context, new Read(key,kvcol)).getValue().get(kvcol));

    // long running reads should still see their respective values
    assertArrayEquals(Bytes.toBytes(1),
        executor.execute(context, pointerReadOne, new Read(key, kvcol)).getValue().get(kvcol));
    assertArrayEquals(Bytes.toBytes(2),
        executor.execute(context, pointerReadTwo, new Read(key, kvcol)).getValue().get(kvcol));
  }


  @Test
  public void testAbortedOperationsWithQueueAck() throws Exception {
    OmidTransactionalOperationExecutor.DISABLE_QUEUE_PAYLOADS = true;

    byte [] key = Bytes.toBytes("testAbortedAck");
    byte [] queueName = Bytes.toBytes("testAbortedAckQueue");

    // EnqueuePayload something
    executor.commit(context, batch(new QueueEnqueue(queueName, queueName)));

    // DequeuePayload it
    QueueConfig config = new QueueConfig(PartitionerType.FIFO, true);
    QueueConsumer consumer = new QueueConsumer(0, 0, 1, config);
    DequeueResult dequeueResult = executor.execute(context, new QueueDequeue(queueName, consumer, config));
    assertTrue(dequeueResult.isSuccess());

    // Start our ack operation
    Transaction ackPointer = executor.startTransaction();

    // Start a fake operation that will just conflict with our key
    Transaction fakePointer = executor.startTransaction();
    Undo fakeUndo = new UndoWrite(null, key, new byte[][] { new byte[] {'a' } } );
    executor.addToTransaction(fakePointer, Collections.singletonList(fakeUndo));

    // Commit fake operation successfully
    assertTrue(executor.commitTransaction(fakePointer).isSuccess());

    // Increment a counter and add our ack
    List<WriteOperation> writes = new ArrayList<WriteOperation>(2);
    writes.add(new Increment(key, kvcol, 3));
    writes.add(new QueueAck(queueName,
        dequeueResult.getEntryPointer(), consumer));

    // execute & commit should return failure
    try {
      executor.commit(context, ackPointer, writes);
      fail("expecting OperationException");
    } catch (OperationException e) {
      // expected
    }

    // Should still be able to dequeue
    dequeueResult = executor.execute(context,
        new QueueDequeue(queueName, consumer, config));
    // THIS FAILS IF ACK NOT REALLY ROLLED BACK!
    assertTrue(dequeueResult.isSuccess());


    // Start new ack operation
    ackPointer = executor.startTransaction();

    // Same increment and ack
    writes = new ArrayList<WriteOperation>(2);
    writes.add(new Increment(key, kvcol, 5));
    writes.add(new QueueAck(queueName,
        dequeueResult.getEntryPointer(), consumer));

    // Execute should succeed
    executor.commit(context, ackPointer, writes);


    // DequeuePayload should now return empty
    dequeueResult = executor.execute(context,
        new QueueDequeue(queueName, consumer, config));
    assertTrue(dequeueResult.isEmpty());

    // Incremented value should be 5
    // Mario, look at this one!
    assertEquals(5L, Bytes.toLong(
        executor.execute(context, new Read(key,kvcol)).getValue().get(kvcol)));

    OmidTransactionalOperationExecutor.DISABLE_QUEUE_PAYLOADS = false;
  }

  @Test
  public void testDeletesCanBeTransacted() throws Exception {

    byte [] key = Bytes.toBytes("testDeletesCanBeTransacted");
    byte [] valueOne = Bytes.toBytes("valueOne");
    byte [] valueTwo = Bytes.toBytes("valueTwo");

    Transaction dirtyRead = new Transaction(1L, MemoryReadPointer.DIRTY_READ);

    List<WriteOperation> ops = new ArrayList<WriteOperation>();
    Delete delete = new Delete(key, kvcol);
    ops.add(delete);

    // Executing in a batch should succeed
    executor.commit(context, ops);

    // Executing singly should also succeed
    executor.commit(context, delete);

    // start tx one
    Transaction pointerOne = executor.startTransaction();
    // System.out.println("Started transaction one : " + pointerOne);

    // write value one
    WriteTransactionResult txResultOne =
      executor.write(context, new Write(key, kvcol, valueOne), pointerOne);
    assertTrue(txResultOne.success);
    executor.addToTransaction(pointerOne, txResultOne.undos);

    // read should see nothing
    assertTrue(executor.execute(context, new Read(key, kvcol)).isEmpty());

    // commit
    assertTrue(executor.commitTransaction(pointerOne).isSuccess());

    // dirty read should see it
    assertArrayEquals(valueOne, executor.execute(context, dirtyRead, new Read(key, kvcol)).getValue().get(kvcol));

    // start tx two
    Transaction pointerTwo = executor.startTransaction();
    // System.out.println("Started transaction two : " + pointerTwo);

    // delete value one
    WriteTransactionResult txResultTwo =
      executor.write(context, new Delete(key, kvcol), pointerTwo);
    assertTrue(txResultTwo.success);
    executor.addToTransaction(pointerTwo, txResultTwo.undos);

    // clean read should see it still
    assertArrayEquals(valueOne, executor.execute(context, new Read(key,kvcol)).getValue().get(kvcol));

    // dirty read should NOT see it
    assertTrue(executor.execute(context, dirtyRead, new Read(key, kvcol)).isEmpty());

    // commit it
    assertTrue(executor.commitTransaction(pointerTwo).isSuccess());

    // clean read will not see it now
    assertTrue(executor.execute(context, new Read(key, kvcol)).isEmpty());

    // write value two
    executor.commit(context, new Write(key, kvcol, valueTwo));

    // clean read sees it
    assertArrayEquals(valueTwo, executor.execute(context, new Read(key,kvcol)).getValue().get(kvcol));

    // dirty read sees it
    assertArrayEquals(valueTwo, executor.execute(context, dirtyRead, new Read(key, kvcol)).getValue().get(kvcol));

    // start tx three
    Transaction pointerThree = executor.startTransaction();
    // System.out.println("Started transaction three : " + pointerThree);

    // start and commit a fake transaction which will overlap
    Transaction pointerFour = executor.startTransaction();
    Undo fakeUndo = new UndoWrite(null, key, new byte[][] { new byte[] {'a' } } );
    executor.addToTransaction(pointerFour, Collections.singletonList(fakeUndo));
    assertTrue(executor.commitTransaction(pointerFour).isSuccess());

    // commit the real transaction with a delete, should be aborted
    try {
      executor.commit(context, pointerThree, batch(new Delete(key, kvcol)));
      fail("expecting OperationException");
    } catch (OperationException e) {
      // verify aborted
    }

    // verify clean and dirty reads still see the value (it was undeleted)
    assertArrayEquals(valueTwo, executor.execute(context, new Read(key,kvcol)).getValue().get(kvcol));
    assertArrayEquals(valueTwo, executor.execute(context, dirtyRead, new Read(key, kvcol)).getValue().get(kvcol));
  }

  @Test
  public void testIncrementPassThru() throws Exception {

    byte [] key = Bytes.toBytes("testIncrementPassThru");

    byte [] columnOne = Bytes.toBytes("colOne");
    byte [] columnTwo = Bytes.toBytes("colTwo");

    byte [] queueOne = Bytes.toBytes("qOne");
    byte [] queueTwo = Bytes.toBytes("qTwo");

    byte [] queueOneData = Bytes.toBytes("queueOneData");
    byte [] queueTwoData = Bytes.toBytes("queueTwoData");

    // Generate a list of write operations that contain two increments and
    // two enqueue operations, one points to one operation, the other points to
    // both operations

    // Increment one (will tie to field "one/ONE" of first and second enqueues)
    Increment incrementOne = new Increment(key, columnOne, 1);

    // Increment two (will tie to field "two" of first enqueue)
    Increment incrementTwo = new Increment(key, columnTwo, 2);

    // Generate first enqueue payload tied to both increments
    Map<String,Long> enqueueOneMap = new TreeMap<String,Long>();
    enqueueOneMap.put("one", incrementOne.getId());
    enqueueOneMap.put("two", incrementTwo.getId());

    // Make the first enqueue operation using an enqueue payload with the map
    QueueEnqueue enqueueOne = new QueueEnqueue(queueOne,
        EnqueuePayload.write(enqueueOneMap, queueOneData));

    // Generate second enqueue payload tied to the first increment
    Map<String,Long> enqueueTwoMap = new TreeMap<String,Long>();
    enqueueTwoMap.put("ONE", incrementOne.getId());

    // Make the second enqueue operation using an enqueue payload with the map
    QueueEnqueue enqueueTwo = new QueueEnqueue(queueTwo,
        EnqueuePayload.write(enqueueTwoMap, queueTwoData));

    // Make a batch of operations, putting enqueues first knowing that these
    // must be reordered to after the increment operations
    List<WriteOperation> batch = new ArrayList<WriteOperation>(4);
    batch.add(enqueueOne);
    batch.add(enqueueTwo);
    batch.add(incrementOne);
    batch.add(incrementTwo);

    // Execute the batch!
    executor.commit(context, batch);

    // Dequeueing from these queues should yield the post increment values
    QueueConfig config = new QueueConfig(PartitionerType.FIFO, false);
    QueueConsumer consumer = new QueueConsumer(0, 1, 1, config);

    // Dequeue from queue one, expect two fields, one=1 and two=2
    QueueDequeue dequeueOne = new QueueDequeue(queueOne, consumer, config);
    DequeueResult dequeueOneResult = executor.execute(context, dequeueOne);
    assertTrue(dequeueOneResult.isSuccess());
    assertFalse(dequeueOneResult.isEmpty());
    byte [] dequeueOneData = dequeueOneResult.getValue();
    DequeuePayload dequeueOnePayload = DequeuePayload.read(dequeueOneData);
    Map<String,Long> dequeueOneValues = dequeueOnePayload.getValues();
    assertEquals(2, dequeueOneValues.size());
    assertEquals(new Long(1), dequeueOneValues.get("one"));
    assertEquals(new Long(2), dequeueOneValues.get("two"));
    assertTrue(Bytes.equals(queueOneData,
        dequeueOnePayload.getSerializedTuple()));

    // Dequeue from queue two, expect one field, ONE=1
    QueueDequeue dequeueTwo = new QueueDequeue(queueTwo, consumer, config);
    DequeueResult dequeueTwoResult = executor.execute(context, dequeueTwo);
    assertTrue(dequeueTwoResult.isSuccess());
    assertFalse(dequeueTwoResult.isEmpty());
    byte [] dequeueTwoData = dequeueTwoResult.getValue();
    DequeuePayload dequeueTwoPayload = DequeuePayload.read(dequeueTwoData);
    Map<String,Long> dequeueTwoValues = dequeueTwoPayload.getValues();
    assertEquals(1, dequeueTwoValues.size());
    assertEquals(new Long(1), dequeueTwoValues.get("ONE"));
    assertTrue(Bytes.equals(queueTwoData,
        dequeueTwoPayload.getSerializedTuple()));
  }

  private static List<WriteOperation> batch(WriteOperation ... ops) {
    return Arrays.asList(ops);
  }

  // test table operations on default and named tables: write, read,
  // readkey, readcolumnrange, increment, delete, compareandswap
  @Test
  public void testNamedTableOperations() throws OperationException {
    testNamedTableOperations(null);
    testNamedTableOperations("tableA");
    testNamedTableOperations("tableB");
  }

  private void testNamedTableOperations(String table)
      throws OperationException {

    // clear the fabric
    executor.execute(context, new ClearFabric(ClearFabric.ToClear.ALL));

    // open a table (only if name is not null)
    if (table != null) {
      executor.execute(context, new OpenTable(table));
    }

    // write a few columns
    final byte[] col1 = new byte[] { 1 };
    final byte[] col2 = new byte[] { 2 };
    final byte[] col3 = new byte[] { 3 };
    final byte[] col4 = Operation.KV_COL;
    final byte[] val1 = new byte[] { 'x' };
    final byte[] val2 = new byte[] { 'a' };
    final byte[] val3 = Bytes.toBytes(7L);
    final byte[] val4 = new byte[] { 'x', 'y', 'z'};
    final byte[] rowkey = new byte[] { 'r', 'o', 'w', '4', '2' };
    executor.commit(context, new Write(table, rowkey, new byte[][]{col1, col2, col3, col4}, new byte[][]{val1, val2,
      val3, val4}));

    {
    // read back with single column
    OperationResult<Map<byte[], byte[]>> result1 = executor.execute(context,
        new Read(table, rowkey, col1));
    Assert.assertFalse(result1.isEmpty());
    Assert.assertNotNull(result1.getValue());
    Assert.assertEquals(1, result1.getValue().size());
    Assert.assertArrayEquals(val1, result1.getValue().get(col1));
    }
    {
    // read back with multi column
    OperationResult<Map<byte[], byte[]>> result2 = executor.execute(context,
        new Read(table, rowkey, new byte[][] { col2, col3 }));
    Assert.assertFalse(result2.isEmpty());
    Assert.assertNotNull(result2.getValue());
    Assert.assertEquals(2, result2.getValue().size());
    Assert.assertArrayEquals(val2, result2.getValue().get(col2));
    Assert.assertArrayEquals(val3, result2.getValue().get(col3));
    }
    {
    // read back with read key
    OperationResult<Map<byte[],byte[]>> result3 =
        executor.execute(context, new Read(table, rowkey, kvcol));
    Assert.assertFalse(result3.isEmpty());
    Assert.assertArrayEquals(val4, result3.getValue().get(kvcol));
    }
    {
    // read back with column range
    OperationResult<Map<byte[], byte[]>> result4 = executor.execute(context,
        new ReadColumnRange(table, rowkey, col2, null));
    Assert.assertFalse(result4.isEmpty());
    Assert.assertNotNull(result4.getValue());
    Assert.assertEquals(3, result4.getValue().size());
    Assert.assertArrayEquals(val2, result4.getValue().get(col2));
    Assert.assertArrayEquals(val3, result4.getValue().get(col3));
    Assert.assertArrayEquals(val4, result4.getValue().get(col4));
    }
    // increment one column
    executor.increment(context, new Increment(table, rowkey, col3, 1L));
    {
    // read back with single column
    OperationResult<Map<byte[], byte[]>> result5 = executor.execute(context,
        new Read(table, rowkey, col3));
    Assert.assertFalse(result5.isEmpty());
    Assert.assertNotNull(result5.getValue());
    Assert.assertEquals(1, result5.getValue().size());
    Assert.assertArrayEquals(Bytes.toBytes(8L), result5.getValue().get(col3));
    }
    // delete one column
    executor.commit(context, new Delete(table, rowkey, col2));
    {
    // verify it's gone
    OperationResult<Map<byte[], byte[]>> result6 = executor.execute(context,
        new Read(table, rowkey, col2));
    Assert.assertTrue(result6.isEmpty());
    Assert.assertEquals(StatusCode.COLUMN_NOT_FOUND, result6.getStatus());
    }
    // compare-and-swap with success
    executor.commit(context, new CompareAndSwap(table, rowkey, col3, Bytes.toBytes(8L), Bytes.toBytes(3L)));
    {
    // verify value has changed
    OperationResult<Map<byte[], byte[]>> result7 = executor.execute(context,
        new Read(table, rowkey, col3));
    Assert.assertFalse(result7.isEmpty());
    Assert.assertNotNull(result7.getValue());
    Assert.assertEquals(1, result7.getValue().size());
    Assert.assertArrayEquals(Bytes.toBytes(3L), result7.getValue().get(col3));
    }
    // compare-and-swap and fail
    try {
      executor.commit(context, new CompareAndSwap(table, rowkey, col3, Bytes.toBytes(8L), Bytes.toBytes(17L)));
      fail("Write conflict exception expected.");
    } catch (OperationException e) {
      // expected write conflict
      if (e.getStatus() != StatusCode.WRITE_CONFLICT)
        throw e;
    }
    // verify value is still the same
    {
    OperationResult<Map<byte[], byte[]>> result8 = executor.execute(context,
        new Read(table, rowkey, col3));
    Assert.assertFalse(result8.isEmpty());
    Assert.assertNotNull(result8.getValue());
    Assert.assertEquals(1, result8.getValue().size());
    Assert.assertArrayEquals(Bytes.toBytes(3L), result8.getValue().get(col3));
    }
  }

  // test that transactions can be rolled back across tables
  @Test
  public void testTransactionsAcrossTables() throws OperationException {

    // some handy constants
    final String tableA= "tableA", tableB = "tableB";
    final byte[] rowX = "rowX".getBytes(), rowY = "rowY".getBytes(),
        rowZ = "rowZ".getBytes();
    final byte[] colX = "colX".getBytes(), colY = "colY".getBytes(),
        colZ = "colZ".getBytes();
    final byte[] valX = "valX".getBytes(), valX1 = "valX1".getBytes(),
        valZ = "valZ".getBytes(), val42 = Bytes.toBytes(42L);

    // open two tables
    executor.execute(context, new OpenTable(tableA));
    executor.execute(context, new OpenTable(tableB));

    // write to default and both tables
    executor.commit(context, new Write(rowX, colX, valX));
    executor.commit(context, new Write(tableA, rowY, colY, val42));
    executor.commit(context, new Write(tableB, rowZ, colZ, valZ));

    // verify the writes went through
    Assert.assertArrayEquals(valX, executor.execute(
        context, new Read(rowX, colX)).getValue().get(colX));
    Assert.assertArrayEquals(val42, executor.execute(
        context, new Read(tableA, rowY, colY)).getValue().get(colY));
    Assert.assertArrayEquals(valZ, executor.execute(
        context, new Read(tableB, rowZ, colZ)).getValue().get(colZ));

    // batch: write to default, increment one, delete from other, c-a-s fails
    List<WriteOperation> writes = Lists.newArrayList();
    writes.add(new Write(rowX, colX, valX1));
    writes.add(new Increment(tableA, rowY, colY, 1L));
    writes.add(new Delete(tableB, rowZ, colZ));
    writes.add(new CompareAndSwap(tableA, rowX, colX, valX, null));
    try {
      executor.commit(context, writes);
      fail("Expected compare-and-swap to fail batch.");
    } catch (OperationException e) {
      if (e.getStatus() != StatusCode.WRITE_CONFLICT)
        throw e; // only write confict is expected
    }

    // verify all was rolled back
    Assert.assertArrayEquals(valX, executor.execute(
        context, new Read(rowX, colX)).getValue().get(colX));
    Assert.assertArrayEquals(val42, executor.execute(
        context, new Read(tableA, rowY, colY)).getValue().get(colY));
    Assert.assertArrayEquals(valZ, executor.execute(
        context, new Read(tableB, rowZ, colZ)).getValue().get(colZ));
  }

  // TODO: test concurrent openTable()
  // how can we test that without opening lots of tables in different threads?

  // TODO: test openTable() works for existing table after shutdown
  // how can we test that if the opex is a singleton? Otherwise we could
  // open a new executor and verify that it finds the existing tables

  // test that repeatedly opening a table has no effect
  @Test
  public void testSubsequentOpenTable() throws OperationException {
    // some handy constants
    final String table = "the-table";
    final byte[] rowX = "rowX".getBytes(), colX = "colX".getBytes(),
        valX = "valX".getBytes(), valX1 = "valX1".getBytes();

    // open a table, and write to the table
    executor.execute(context, new OpenTable(table));
    executor.commit(context, new Write(table, rowX, colX, valX));

    // verify the write can be read
    OperationResult<Map<byte[], byte[]>> result = executor.execute(context, new Read(table, rowX, colX));
    Assert.assertFalse(result.isEmpty());
    Assert.assertArrayEquals(valX, result.getValue().get(colX));

    // open the table again
    executor.execute(context, new OpenTable(table));

    // verify it can still be read (if open resulted in a new table,
    // then it would be empty, and the read would fail)
    Assert.assertArrayEquals(valX, executor.execute(
        context, new Read(table, rowX, colX)).getValue().get(colX));

    // write to the table
    executor.commit(context, new Write(table, rowX, colX, valX1));
    Assert.assertArrayEquals(valX1, executor.execute(
        context, new Read(table, rowX, colX)).getValue().get(colX));

    // open a again and verify the write can still be read
    executor.execute(context, new OpenTable(table));
    Assert.assertArrayEquals(valX1, executor.execute(
        context, new Read(table, rowX, colX)).getValue().get(colX));
  }

  // test that different op contexts get different tables of same name
  // test that clear fabric deletes all tables for the context and none else
  @Test
  public void testTablesWithDifferentContexts() throws OperationException {
    // some handy constants
    final String table = "the-table";
    final byte[] rowX = "rowX".getBytes(),
        colX = "colX".getBytes(), colY = "colY".getBytes(),
        valX = "valX".getBytes(), valY = "valY".getBytes();

    // create two contexts
    OperationContext context1 = new OperationContext("account1");
    OperationContext context2 = new OperationContext("account2");

    // open a table with the same name for each context
    executor.execute(context1, new OpenTable(table));
    executor.execute(context2, new OpenTable(table));

    // write different values to each table
    executor.commit(context1, new Write(table, rowX, colX, valX));
    executor.commit(context2, new Write(table, rowX, colY, valY));

    // verify each context see its own writes
    Assert.assertArrayEquals(valX, executor.execute(
        context1, new Read(table, rowX, colX)).getValue().get(colX));
    Assert.assertArrayEquals(valY, executor.execute(
        context2, new Read(table, rowX, colY)).getValue().get(colY));

    // verify that each context can not see the others writes
    OperationResult<Map<byte[],byte[]>> result1 =
        executor.execute(context1, new Read(table, rowX, colY));
    OperationResult<Map<byte[],byte[]>> result2 =
        executor.execute(context2, new Read(table, rowX, colX));
    Assert.assertTrue(result1.isEmpty()
        || result1.getValue().get(colY) == null);
    Assert.assertTrue(result2.isEmpty()
        || result2.getValue().get(colX) == null);

    // clear the tables for one context
    executor.execute(context1, new ClearFabric(ClearFabric.ToClear.TABLES));

    // verify the table is gone for that context
    OperationResult<Map<byte[],byte[]>> result3 =
        executor.execute(context1, new Read(table, rowX, colX));
    Assert.assertTrue(result3.isEmpty()
        || result1.getValue().get(colX) == null);

    // verify the table for the other context is still there
    Assert.assertArrayEquals(valY, executor.execute(
        context2, new Read(table, rowX, colY)).getValue().get(colY));
  }

  // test that transactions work across calls
  @Test
  public void testMultiCallTransaction() throws OperationException {
    final String table = "tMCT";
    final byte[] a = "a".getBytes();
    final byte[] b = "b".getBytes();
    final byte[] c = "c".getBytes();
    final byte[] x = "x".getBytes();
    final byte[] col = "col".getBytes();
    final byte[] me = "me".getBytes();

    // start two transactions, one explicit, one by submitting a batch
    Transaction tx1 = executor.startTransaction(context);
    Transaction tx2 = executor.execute(context, null, batch(new Write(table, a, col, me)));
    // increment a counter with both transactions
    executor.execute(context, tx1, batch(new Increment(table, b, x, 1L)));
    executor.execute(context, tx2, batch(new Increment(table, c, x, 5L)));
    // fail the first transaction with a c-a-s
    try {
      executor.execute(context, tx1, batch(new CompareAndSwap(table, x, me, me)));
      fail("Compare-andswap should fail");
    } catch (OperationException e) {
      // expected
    }
    // commit the second transaction
    executor.commit(context, tx2);
    // verify the first transaction was rolled back
    Assert.assertTrue(executor.execute(context, new Read(table, b, x)).isEmpty());
    // verify the second transaction was commited
    Assert.assertArrayEquals(me, executor.execute(context, new Read(table, a, col)).getValue().get(col));
    Assert.assertEquals(5L, Bytes.toLong(executor.execute(context, new Read(table, c, x)).getValue().get(x)));
  }

  // test that conflict detection works across calls
  @Test
  public void testMultiCallConflictDetection() throws OperationException {
    final String table = "tMCCD";
    final byte[] a = {'a'};
    final byte[] b = {'b'};
    final byte[] x = {'x'};
    final byte[] y = {'y'};
    final byte[] one = {'1'};
    final byte[] two = {'2'};
    final byte[] three = {'3'};

    // write a value to row a with the first transaction
    Transaction tx1 = executor.startTransaction(context);
    executor.execute(context, tx1, batch(new Write(table, a, x, one)));
    // write row b with the second transaction
    Transaction tx2 = executor.startTransaction(context);
    executor.execute(context, tx2, batch(new Write(table, b, x, two)));
    // write to a different row x with the third transaction
    Transaction tx3 = executor.startTransaction(context);
    executor.execute(context, tx3, batch(new Write(table, x, y, one)));
    // write a value to row b with the first transaction
    executor.execute(context, tx1, batch(new Write(table, b, y, three)));
    // write to row a with with the third transaction
    executor.execute(context, tx3, batch(new Write(table, a, y, two)));
    // commit first transaction
    executor.commit(context, tx1);
    // commit second transaction - should fail because it conflict with row b
    try {
      executor.commit(context, tx2);
      fail("commit of tx2 should have failed dur to conflict on row b");
    } catch (OperationException e) {
      // expected
    }
    // commit third transaction - should fail because it conflicts with row a
    try {
      executor.commit(context, tx3);
      fail("commit of tx3 should have failed dur to conflict on row a");
    } catch (OperationException e) {
      // expected
    }
  }

  // test that read isolation works across calls
  @Test
  public void testMultiCallReadIsolation() throws OperationException {
    final String table = "tMCRI";
    final byte[] row = { 'r', 'o' };
    final byte[] col = { 'c', '1' };

    // start a transaction
    Transaction tx1 = executor.startTransaction(context);
    // set a row to 10
    executor.execute(context, tx1, batch(new Write(table, row, col, Bytes.toBytes(10L))));
    // increment the row in another transaction
    Transaction tx2 = executor.startTransaction(context);
    // TODO increment is currently broken in HBase (see Jira ENG-2126).
    // TODO For now, when testing HBase, perform a write, not an increment
    // TODO this must be removed as soon as HBase is fixed
    if (this instanceof TestHBaseOmidTransactionalOperationExecutor) {
      executor.execute(context, tx2, batch(new Write(table, row, col, Bytes.toBytes(11L))));
      // increment the row by 10 - must see its own write but not the other one -> 20
      long current = Bytes.toLong(executor.execute(context, tx1, new Read(table, row, col)).getValue().get(col));
      Assert.assertEquals(10L, current);
      executor.execute(context, tx1, batch(new Write(table, row, col, Bytes.toBytes(current + 10L))));
    } else {
      executor.execute(context, tx2, batch(new Increment(table, row, col, 1L)));
      // increment the row by 10 - must see its own write but not the other one -> 20
      executor.execute(context, tx1, batch(new Increment(table, row, col, 10L)));
    }
    // commit the transaction
    executor.commit(context, tx1);
    // verify the value is 20
    Assert.assertEquals(20L, Bytes.toLong(executor.execute(context, new Read(table, row, col)).getValue().get(col)));
    // commit the other transaction - fails
    try {
      executor.commit(context, tx2);
      fail("tx2 should have failed becauseof conflict with row " + new String(row));
    } catch (OperationException e) {
      // expected
    }
  }

  // test that reads are performed within transaction
  @Test
  public void testReadsWithinTransaction() throws OperationException {
    final String table = "tRWT";
    final byte[] f = {'f'};
    final byte[] g = {'g'};
    final byte[] x = {'x'};
    final byte[] one = {'1'};

    // start transaction
    Transaction tx = executor.startTransaction();
    // write a value in that tx
    executor.execute(context, tx, batch(new Write(table, f, x, one)));
    // read the value outside the tx -> null
    Assert.assertTrue(executor.execute(context, new Read(table, f, x)).isEmpty());
    // read the value inside the tx -> visible
    Assert.assertArrayEquals(one, executor.execute(context, tx, new Read(table, f, x)).getValue().get(x));
    // write another value outside the tx
    executor.commit(context, batch(new Write(table, g, x, one)));
    // read the value outside the tx -> visible
    Assert.assertArrayEquals(one, executor.execute(context, new Read(table, g, x)).getValue().get(x));
    // read the value inside the tx -> null
    Assert.assertTrue(executor.execute(context, tx, new Read(table, g, x)).isEmpty());
    // commit transaction
    executor.commit(context, tx);
  }

  // test that read results can be sent via queue
  @Test
  public void testReadThenEnqueueAndDeqeue() throws OperationException, IOException {
    final String table = "tRTEAD";
    final byte[] qname = "qRTEAD".getBytes();
    final byte[] f = {'f'};
    final byte[] g = {'g'};
    final byte[] x = {'x'};
    final byte[] one = Bytes.toBytes(1L);
    final byte[] eleven = Bytes.toBytes(11L);

    // start a transaction
    Transaction tx1 = executor.startTransaction(context);
    // write a value 1
    executor.execute(context, tx1, batch(new Write(table, f, x, one)));
    // increment the value by 10
    // TODO increment is currently broken in HBase (see Jira ENG-2126).
    // TODO For now, when testing HBase, perform a write, not an increment
    // TODO this must be removed as soon as HBase is fixed
    if (this instanceof TestHBaseOmidTransactionalOperationExecutor) {
      executor.execute(context, tx1, batch(new Write(table, f, x, eleven)));
    } else {
      executor.execute(context, tx1, batch(new Increment(table, f, x, 10L)));
    }
    // read the value back, should be 11
    byte[] value = executor.execute(context, tx1, new Read(table, f, x)).getValue().get(x);
    Assert.assertArrayEquals(eleven, value);
    // enqueue the value and commit
    executor.commit(context, tx1, batch(new QueueEnqueue(qname, EnqueuePayload.write(new TreeMap<String, Long>(),
                                                                                     value))));
    // dequeue
    DequeueResult deqres = executor.execute(
<<<<<<< HEAD
      context, new QueueDequeue(qname, new QueueConsumer(0, 0, 1, new QueueConfig(PartitionerType.FIFO, true)),
                                new QueueConfig(PartitionerType.FIFO, true)));
=======
      context, new QueueDequeue(qname, new QueueConsumer(0, 0, 1), new QueueConfig(PartitionerType.RANDOM, true)));
>>>>>>> aaaf32e2
    // verify the value
    Assert.assertFalse(deqres.isEmpty());
    Assert.assertArrayEquals(value, DequeuePayload.read(deqres.getValue()).getSerializedTuple());
    // in a new transaction, write the dequeued value and ack the queue entry
<<<<<<< HEAD
    executor.commit(context, batch(new Write(table, g, x, value),
                                   new QueueAck(qname, deqres.getEntryPointer(),
                                                new QueueConsumer(0, 0, 1,
                                                                  new QueueConfig(PartitionerType.FIFO, true)))));
    // attempt to dequeue again, should be empty
    deqres = executor.execute(
      context, new QueueDequeue(qname, new QueueConsumer(0, 0, 1, new QueueConfig(PartitionerType.FIFO, true)),
                                new QueueConfig(PartitionerType.FIFO, true)));
=======
    executor.commit(context, batch(new Write(table, g, x, value), new QueueAck(qname, deqres.getEntryPointer(),
                                                                               new QueueConsumer(0, 0, 1))));
    // attempt to dequeue again, should be empty
    deqres = executor.execute(
      context, new QueueDequeue(qname, new QueueConsumer(0, 0, 1), new QueueConfig(PartitionerType.RANDOM, true)));
>>>>>>> aaaf32e2
    // verify the value
    Assert.assertTrue(deqres.isEmpty());
    // verify the write
    Assert.assertArrayEquals(value, executor.execute(context, new Read(table, g, x)).getValue().get(x));
  }

  // test increment with return value
  @Test
  public void testIncrementWithReturn() throws OperationException {
    final String table = "tIWR";
    final byte[] first = {'f','r'};
    final byte[] second = {'s','r'};
    final byte[] a = {'a'};
    final byte[] b = {'b'};
    final byte[] c = {'c'};
    final byte[][] ab = {a,b};
    final byte[][] abc = {a,b,c};

    // write two out of three columns
    executor.commit(context, new Write(table, first, ab, new byte[][]{Bytes.toBytes(1L), Bytes.toBytes(10L)}));

    // start a transaction
    Transaction tx1 = executor.startTransaction(context);
    // increment these columns within the transaction
<<<<<<< HEAD
    OperationResult<Map<byte[], Long>> res = executor.
      increment(context, tx1, new Increment(table, first, abc, new long[]{1, 2, 55}));
    // verify return values
    Assert.assertFalse(res.isEmpty());
    Assert.assertEquals(new Long(2L), res.getValue().get(a));
    Assert.assertEquals(new Long(12L), res.getValue().get(b));
    Assert.assertEquals(new Long(55L), res.getValue().get(c));
    // write to a new row and commit transaction
    executor.commit(context, tx1, batch(new Write(table, second, abc, new byte[][] {
      Bytes.toBytes(res.getValue().get(a)),
      Bytes.toBytes(res.getValue().get(b)),
      Bytes.toBytes(res.getValue().get(c)) })));
=======
    Map<byte[], Long> res = executor.
      increment(context, tx1, new Increment(table, first, abc, new long[]{1, 2, 55}));
    // verify return values
    Assert.assertFalse(res.isEmpty());
    Assert.assertEquals(new Long(2L), res.get(a));
    Assert.assertEquals(new Long(12L), res.get(b));
    Assert.assertEquals(new Long(55L), res.get(c));
    // write to a new row and commit transaction
    executor.commit(context, tx1, batch(new Write(table, second, abc, new byte[][] {
      Bytes.toBytes(res.get(a)), Bytes.toBytes(res.get(b)), Bytes.toBytes(res.get(c)) })));
>>>>>>> aaaf32e2

    // increment new row in own tx
    res = executor.increment(context, new Increment(table, second, abc, new long[]{1, 3, 11}));
    // verify return values
    Assert.assertFalse(res.isEmpty());
<<<<<<< HEAD
    Assert.assertEquals(new Long(3L), res.getValue().get(a));
    Assert.assertEquals(new Long(15L), res.getValue().get(b));
    Assert.assertEquals(new Long(66L), res.getValue().get(c));
=======
    Assert.assertEquals(new Long(3L), res.get(a));
    Assert.assertEquals(new Long(15L), res.get(b));
    Assert.assertEquals(new Long(66L), res.get(c));
>>>>>>> aaaf32e2

    // read back values as bytes in own tx
    OperationResult<Map<byte[], byte[]>> res1 = executor.execute(context, new Read(table, second, abc));
    // verify values again as bytes
    Assert.assertFalse(res.isEmpty());
    Assert.assertEquals(3L, Bytes.toLong(res1.getValue().get(a)));
    Assert.assertEquals(15L, Bytes.toLong(res1.getValue().get(b)));
    Assert.assertEquals(66L, Bytes.toLong(res1.getValue().get(c)));
  }

  // test that operation on different tables but with same key do not cause write conflict
  @Test
  public void testNoConflictsIfDifferentTables() throws OperationException {
    final String t2 = "tNCIDT2";
    final String t3 = "tNCIDT3";
    final byte[] a = {'a'};
    final byte[] b = {'b'};

    // start three transactions
    Transaction tx1 = executor.startTransaction(context);
    Transaction tx2 = executor.startTransaction(context);
    Transaction tx3 = executor.startTransaction(context);

    // all transactions write the same row to different tables, one uses default table
    executor.execute(context, tx1, batch(new Write(a, b, b)));
    executor.execute(context, tx2, batch(new Write(t2, a, b, b)));
    executor.execute(context, tx3, batch(new Write(t3, a, b, b)));

    // commit all transactions, none should fail
    executor.commit(context, tx1); // succeeds anyway
    executor.commit(context, tx2); // no conflict between named table and default table
    executor.commit(context, tx3); // no conflict between two named tables
  }
<<<<<<< HEAD
=======

>>>>>>> aaaf32e2
}<|MERGE_RESOLUTION|>--- conflicted
+++ resolved
@@ -347,10 +347,6 @@
 
     // now read with long-running read 1, should see value = 1
     assertArrayEquals(Bytes.toBytes(1),
-<<<<<<< HEAD
-
-=======
->>>>>>> aaaf32e2
         executor.execute(context, pointerReadOne, new Read(key, kvcol))
             .getValue().get(kvcol));
 
@@ -1109,17 +1105,12 @@
                                                                                      value))));
     // dequeue
     DequeueResult deqres = executor.execute(
-<<<<<<< HEAD
       context, new QueueDequeue(qname, new QueueConsumer(0, 0, 1, new QueueConfig(PartitionerType.FIFO, true)),
                                 new QueueConfig(PartitionerType.FIFO, true)));
-=======
-      context, new QueueDequeue(qname, new QueueConsumer(0, 0, 1), new QueueConfig(PartitionerType.RANDOM, true)));
->>>>>>> aaaf32e2
     // verify the value
     Assert.assertFalse(deqres.isEmpty());
     Assert.assertArrayEquals(value, DequeuePayload.read(deqres.getValue()).getSerializedTuple());
     // in a new transaction, write the dequeued value and ack the queue entry
-<<<<<<< HEAD
     executor.commit(context, batch(new Write(table, g, x, value),
                                    new QueueAck(qname, deqres.getEntryPointer(),
                                                 new QueueConsumer(0, 0, 1,
@@ -1128,13 +1119,6 @@
     deqres = executor.execute(
       context, new QueueDequeue(qname, new QueueConsumer(0, 0, 1, new QueueConfig(PartitionerType.FIFO, true)),
                                 new QueueConfig(PartitionerType.FIFO, true)));
-=======
-    executor.commit(context, batch(new Write(table, g, x, value), new QueueAck(qname, deqres.getEntryPointer(),
-                                                                               new QueueConsumer(0, 0, 1))));
-    // attempt to dequeue again, should be empty
-    deqres = executor.execute(
-      context, new QueueDequeue(qname, new QueueConsumer(0, 0, 1), new QueueConfig(PartitionerType.RANDOM, true)));
->>>>>>> aaaf32e2
     // verify the value
     Assert.assertTrue(deqres.isEmpty());
     // verify the write
@@ -1159,20 +1143,6 @@
     // start a transaction
     Transaction tx1 = executor.startTransaction(context);
     // increment these columns within the transaction
-<<<<<<< HEAD
-    OperationResult<Map<byte[], Long>> res = executor.
-      increment(context, tx1, new Increment(table, first, abc, new long[]{1, 2, 55}));
-    // verify return values
-    Assert.assertFalse(res.isEmpty());
-    Assert.assertEquals(new Long(2L), res.getValue().get(a));
-    Assert.assertEquals(new Long(12L), res.getValue().get(b));
-    Assert.assertEquals(new Long(55L), res.getValue().get(c));
-    // write to a new row and commit transaction
-    executor.commit(context, tx1, batch(new Write(table, second, abc, new byte[][] {
-      Bytes.toBytes(res.getValue().get(a)),
-      Bytes.toBytes(res.getValue().get(b)),
-      Bytes.toBytes(res.getValue().get(c)) })));
-=======
     Map<byte[], Long> res = executor.
       increment(context, tx1, new Increment(table, first, abc, new long[]{1, 2, 55}));
     // verify return values
@@ -1183,21 +1153,14 @@
     // write to a new row and commit transaction
     executor.commit(context, tx1, batch(new Write(table, second, abc, new byte[][] {
       Bytes.toBytes(res.get(a)), Bytes.toBytes(res.get(b)), Bytes.toBytes(res.get(c)) })));
->>>>>>> aaaf32e2
 
     // increment new row in own tx
     res = executor.increment(context, new Increment(table, second, abc, new long[]{1, 3, 11}));
     // verify return values
     Assert.assertFalse(res.isEmpty());
-<<<<<<< HEAD
-    Assert.assertEquals(new Long(3L), res.getValue().get(a));
-    Assert.assertEquals(new Long(15L), res.getValue().get(b));
-    Assert.assertEquals(new Long(66L), res.getValue().get(c));
-=======
     Assert.assertEquals(new Long(3L), res.get(a));
     Assert.assertEquals(new Long(15L), res.get(b));
     Assert.assertEquals(new Long(66L), res.get(c));
->>>>>>> aaaf32e2
 
     // read back values as bytes in own tx
     OperationResult<Map<byte[], byte[]>> res1 = executor.execute(context, new Read(table, second, abc));
@@ -1231,8 +1194,4 @@
     executor.commit(context, tx2); // no conflict between named table and default table
     executor.commit(context, tx3); // no conflict between two named tables
   }
-<<<<<<< HEAD
-=======
-
->>>>>>> aaaf32e2
 }