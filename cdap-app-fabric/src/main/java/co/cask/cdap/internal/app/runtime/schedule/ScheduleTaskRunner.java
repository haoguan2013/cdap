/*
 * Copyright © 2014-2015 Cask Data, Inc.
 *
 * Licensed under the Apache License, Version 2.0 (the "License"); you may not
 * use this file except in compliance with the License. You may obtain a copy of
 * the License at
 *
 * http://www.apache.org/licenses/LICENSE-2.0
 *
 * Unless required by applicable law or agreed to in writing, software
 * distributed under the License is distributed on an "AS IS" BASIS, WITHOUT
 * WARRANTIES OR CONDITIONS OF ANY KIND, either express or implied. See the
 * License for the specific language governing permissions and limitations under
 * the License.
 */

package co.cask.cdap.internal.app.runtime.schedule;

import co.cask.cdap.api.schedule.ScheduleSpecification;
import co.cask.cdap.app.runtime.ProgramController;
import co.cask.cdap.app.runtime.ProgramRuntimeService;
import co.cask.cdap.app.store.Store;
import co.cask.cdap.internal.UserErrors;
import co.cask.cdap.internal.UserMessages;
import co.cask.cdap.internal.app.runtime.AbstractListener;
import co.cask.cdap.internal.app.runtime.ProgramOptionConstants;
import co.cask.cdap.internal.app.services.ProgramLifecycleService;
import co.cask.cdap.internal.app.services.PropertiesResolver;
import co.cask.cdap.proto.Id;
import co.cask.cdap.proto.ProgramType;
import com.google.common.base.Preconditions;
import com.google.common.base.Throwables;
import com.google.common.collect.Maps;
import com.google.common.util.concurrent.ListenableFuture;
import com.google.common.util.concurrent.ListeningExecutorService;
import org.apache.twill.common.Threads;
import org.slf4j.Logger;
import org.slf4j.LoggerFactory;

import java.io.IOException;
import java.util.Map;
import java.util.concurrent.Callable;
import java.util.concurrent.CountDownLatch;
import javax.annotation.Nullable;

/**
 * Task runner that runs a schedule.
 */
public final class ScheduleTaskRunner {

  private static final Logger LOG = LoggerFactory.getLogger(ScheduleTaskRunner.class);

  private final ProgramLifecycleService lifecycleService;
  private final Store store;
  private final ListeningExecutorService executorService;
  private final PropertiesResolver propertiesResolver;

  public ScheduleTaskRunner(Store store, ProgramLifecycleService lifecycleService,
                            PropertiesResolver propertiesResolver, ListeningExecutorService taskExecutor) {
    this.store = store;
    this.lifecycleService = lifecycleService;
    this.propertiesResolver = propertiesResolver;
    this.executorService = taskExecutor;
  }

  /**
   * Executes the giving program without blocking until its completion.
   *
   * @param programId Program Id
   * @param programType Program type.
   * @param systemOverrides Arguments that would be supplied as system runtime arguments for the program.
   * @return a {@link ListenableFuture} object that completes when the program completes
   * @throws TaskExecutionException if program is already running or program is not found.
   * @throws IOException if program failed to start.
   */
  public ListenableFuture<?> run(Id.Program programId, ProgramType programType, Map<String, String> systemOverrides)
    throws TaskExecutionException, IOException {
    Map<String, String> userArgs = Maps.newHashMap();
    Map<String, String> systemArgs = Maps.newHashMap();
    try {
      String scheduleName = systemOverrides.get(ProgramOptionConstants.SCHEDULE_NAME);
      Preconditions.checkNotNull(store.getApplication(programId.getApplication()), "Application Not Found");
      ScheduleSpecification spec = store.getApplication(programId.getApplication()).getSchedules().get(scheduleName);
      Preconditions.checkNotNull(spec, "Schedule not found");

      // Schedule properties are overriden by resolved preferences
      userArgs.putAll(spec.getProperties());
      userArgs.putAll(propertiesResolver.getUserProperties(programId, programType));

      systemArgs.putAll(propertiesResolver.getSystemProperties(programId, programType));
      systemArgs.putAll(systemOverrides);

      boolean runMultipleProgramInstances =
        Boolean.parseBoolean(userArgs.get(ProgramOptionConstants.CONCURRENT_RUNS_ENABLED));

      if (!runMultipleProgramInstances) {
        ProgramRuntimeService.RuntimeInfo existingInfo = lifecycleService.findRuntimeInfo(programId, programType);
        if (existingInfo != null) {
          throw new TaskExecutionException(UserMessages.getMessage(UserErrors.ALREADY_RUNNING), false);
        }
      }
    } catch (Throwable t) {
      Throwables.propagateIfInstanceOf(t, TaskExecutionException.class);
      throw new TaskExecutionException(UserMessages.getMessage(UserErrors.PROGRAM_NOT_FOUND), t, false);
    }

    return execute(programId, programType, systemArgs, userArgs);
  }

  /**
   * Executes a program without blocking until its completion.
   *
   * @return a {@link ListenableFuture} object that completes when the program completes
   */
  private ListenableFuture<?> execute(final Id.Program id, final ProgramType type, Map<String, String> sysArgs,
                                      Map<String, String> userArgs) throws IOException {
    ProgramRuntimeService.RuntimeInfo runtimeInfo = lifecycleService.start(id, type, sysArgs, userArgs, false);

    final ProgramController controller = runtimeInfo.getController();
<<<<<<< HEAD
=======
    final Id.Program programId = program.getId();
    final String runId = controller.getRunId().getId();
    final String adapterName = options.getArguments().getOption(ProgramOptionConstants.ADAPTER_NAME);
>>>>>>> 59d67bfd
    final CountDownLatch latch = new CountDownLatch(1);

    controller.addListener(new AbstractListener() {
      @Override
      public void init(ProgramController.State state, @Nullable Throwable cause) {
<<<<<<< HEAD
=======
        // Get start time from RunId
        long startTimeInSeconds = RunIds.getTime(controller.getRunId(), TimeUnit.SECONDS);
        if (startTimeInSeconds == -1) {
          // If RunId is not time-based, use current time as start time
          startTimeInSeconds = TimeUnit.MILLISECONDS.toSeconds(System.currentTimeMillis());
        }
        store.setStart(programId, runId, startTimeInSeconds, adapterName);
>>>>>>> 59d67bfd
        if (state == ProgramController.State.COMPLETED) {
          completed();
        }
        if (state == ProgramController.State.ERROR) {
          error(controller.getFailureCause());
        }
      }

      @Override
      public void completed() {
        latch.countDown();
      }

      @Override
      public void error(Throwable cause) {
<<<<<<< HEAD
=======
        store.setStop(programId, runId, TimeUnit.MILLISECONDS.toSeconds(System.currentTimeMillis()),
                      ProgramController.State.ERROR.getRunStatus());
        LOG.debug("Program {} {} {} execution failed.",
                  programId.getNamespaceId(), programId.getApplicationId(), programId.getId(),
                  cause);
>>>>>>> 59d67bfd
        latch.countDown();
      }
    }, Threads.SAME_THREAD_EXECUTOR);

    return executorService.submit(new Callable<Void>() {
      @Override
      public Void call() throws Exception {
        latch.await();
        return null;
      }
    });
  }
}<|MERGE_RESOLUTION|>--- conflicted
+++ resolved
@@ -19,6 +19,7 @@
 import co.cask.cdap.api.schedule.ScheduleSpecification;
 import co.cask.cdap.app.runtime.ProgramController;
 import co.cask.cdap.app.runtime.ProgramRuntimeService;
+import co.cask.cdap.app.runtime.RunIds;
 import co.cask.cdap.app.store.Store;
 import co.cask.cdap.internal.UserErrors;
 import co.cask.cdap.internal.UserMessages;
@@ -117,27 +118,11 @@
     ProgramRuntimeService.RuntimeInfo runtimeInfo = lifecycleService.start(id, type, sysArgs, userArgs, false);
 
     final ProgramController controller = runtimeInfo.getController();
-<<<<<<< HEAD
-=======
-    final Id.Program programId = program.getId();
-    final String runId = controller.getRunId().getId();
-    final String adapterName = options.getArguments().getOption(ProgramOptionConstants.ADAPTER_NAME);
->>>>>>> 59d67bfd
     final CountDownLatch latch = new CountDownLatch(1);
 
     controller.addListener(new AbstractListener() {
       @Override
       public void init(ProgramController.State state, @Nullable Throwable cause) {
-<<<<<<< HEAD
-=======
-        // Get start time from RunId
-        long startTimeInSeconds = RunIds.getTime(controller.getRunId(), TimeUnit.SECONDS);
-        if (startTimeInSeconds == -1) {
-          // If RunId is not time-based, use current time as start time
-          startTimeInSeconds = TimeUnit.MILLISECONDS.toSeconds(System.currentTimeMillis());
-        }
-        store.setStart(programId, runId, startTimeInSeconds, adapterName);
->>>>>>> 59d67bfd
         if (state == ProgramController.State.COMPLETED) {
           completed();
         }
@@ -153,14 +138,6 @@
 
       @Override
       public void error(Throwable cause) {
-<<<<<<< HEAD
-=======
-        store.setStop(programId, runId, TimeUnit.MILLISECONDS.toSeconds(System.currentTimeMillis()),
-                      ProgramController.State.ERROR.getRunStatus());
-        LOG.debug("Program {} {} {} execution failed.",
-                  programId.getNamespaceId(), programId.getApplicationId(), programId.getId(),
-                  cause);
->>>>>>> 59d67bfd
         latch.countDown();
       }
     }, Threads.SAME_THREAD_EXECUTOR);
