--- conflicted
+++ resolved
@@ -146,13 +146,8 @@
    * If this constructor is used, there is no need to call init().
    */
   public InMemoryTransactionManager() {
-<<<<<<< HEAD
     this(CConfiguration.create(), new NoOpTransactionStateStorage(CConfiguration.create()),
-         new NoOpMetricsCollectionService());
-=======
-    this(CConfiguration.create(), new NoOpTransactionStateStorage(),
          new TxMetricsCollector());
->>>>>>> acc04461
   }
 
   @Inject
