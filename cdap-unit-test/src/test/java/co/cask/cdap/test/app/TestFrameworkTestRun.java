--- conflicted
+++ resolved
@@ -160,7 +160,6 @@
     } catch (IllegalStateException e) {
       // expected
     }
-<<<<<<< HEAD
 
     AppRequest<AppWithDuplicateStreams.ConfigClass> createRequest = new AppRequest<>(
       new ArtifactSummary(artifactId.getName(), artifactId.getVersion().getVersion()),
@@ -168,11 +167,6 @@
     deployApplication(appId, createRequest);
   }
 
-
-=======
-  }
-
->>>>>>> 17a19fee
   @Test
   public void testFlowRuntimeArguments() throws Exception {
     ApplicationManager applicationManager = deployApplication(FilterApp.class);
