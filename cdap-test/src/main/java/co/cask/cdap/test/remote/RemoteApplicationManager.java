/*
 * Copyright © 2015 Cask Data, Inc.
 *
 * Licensed under the Apache License, Version 2.0 (the "License"); you may not
 * use this file except in compliance with the License. You may obtain a copy of
 * the License at
 *
 * http://www.apache.org/licenses/LICENSE-2.0
 *
 * Unless required by applicable law or agreed to in writing, software
 * distributed under the License is distributed on an "AS IS" BASIS, WITHOUT
 * WARRANTIES OR CONDITIONS OF ANY KIND, either express or implied. See the
 * License for the specific language governing permissions and limitations under
 * the License.
 */

package co.cask.cdap.test.remote;

import co.cask.cdap.api.metrics.RuntimeMetrics;
import co.cask.cdap.api.schedule.ScheduleSpecification;
import co.cask.cdap.client.ApplicationClient;
import co.cask.cdap.client.MetricsClient;
import co.cask.cdap.client.ProgramClient;
import co.cask.cdap.client.ScheduleClient;
import co.cask.cdap.client.config.ClientConfig;
import co.cask.cdap.client.config.ConnectionConfig;
import co.cask.cdap.proto.Id;
import co.cask.cdap.proto.ProgramRecord;
import co.cask.cdap.proto.ProgramType;
import co.cask.cdap.proto.RunRecord;
import co.cask.cdap.test.ApplicationManager;
import co.cask.cdap.test.DataSetManager;
import co.cask.cdap.test.FlowManager;
import co.cask.cdap.test.MapReduceManager;
import co.cask.cdap.test.ProcedureManager;
import co.cask.cdap.test.ScheduleManager;
import co.cask.cdap.test.ServiceManager;
import co.cask.cdap.test.SparkManager;
import co.cask.cdap.test.StreamWriter;
import co.cask.cdap.test.WorkerManager;
import co.cask.cdap.test.WorkflowManager;
import com.google.common.base.Preconditions;
import com.google.common.base.Stopwatch;
import com.google.common.base.Throwables;
import com.google.common.collect.ImmutableMap;

import java.util.List;
import java.util.Map;
import java.util.concurrent.TimeUnit;
import java.util.concurrent.TimeoutException;

/**
 *
 */
public class RemoteApplicationManager implements ApplicationManager {

  protected final Id.Application application;

  private final ClientConfig clientConfig;
  private final MetricsClient metricsClient;

  public RemoteApplicationManager(Id.Application application, ClientConfig clientConfig) {
    this.application = application;
    this.clientConfig = clientConfig;
    this.metricsClient = new MetricsClient(clientConfig);
  }

  private ClientConfig getClientConfig() {
    ConnectionConfig connectionConfig = ConnectionConfig.builder(clientConfig.getConnectionConfig())
      .setNamespace(application.getNamespace())
      .build();
<<<<<<< HEAD
    return new ClientConfig.Builder(clientConfig)
      .setConnectionConfig(connectionConfig)
      .build();
=======
    return new ClientConfig.Builder(clientConfig).setConnectionConfig(connectionConfig).build();
>>>>>>> 1c09d01c
  }

  private ApplicationClient getApplicationClient() {
    return new ApplicationClient(getClientConfig());
  }

  private ProgramClient getProgramClient() {
    return new ProgramClient(getClientConfig());
  }

  private ScheduleClient getScheduleClient() {
    return new ScheduleClient(getClientConfig());
  }

  @Override
  public FlowManager startFlow(final String flowName) {
    return startFlow(flowName, ImmutableMap.<String, String>of());
  }

  @Override
  public FlowManager startFlow(final String flowName, Map<String, String> arguments) {
    final ProgramId flowId = startProgram(flowName, arguments, ProgramType.FLOW);
    return new FlowManager() {
      @Override
      public void setFlowletInstances(String flowletName, int instances) {
        Preconditions.checkArgument(instances > 0, "Instance counter should be > 0.");
        try {
          getProgramClient().setFlowletInstances(application.getId(), flowName, flowletName, instances);
        } catch (Exception e) {
          throw Throwables.propagate(e);
        }
      }

      @Override
      public RuntimeMetrics getFlowletMetrics(String flowletId) {
        return metricsClient.getFlowletMetrics(
          Id.Program.from(Id.Application.from(clientConfig.getNamespace(), application.getId()),
                          ProgramType.FLOW, flowId.getRunnableId()), flowletId);
      }

      @Override
      public void stop() {
        stopProgram(flowId);
      }

      @Override
      public boolean isRunning() {
        try {
          String status = getProgramClient().getStatus(application.getId(), ProgramType.FLOW, flowName);
          return "RUNNING".equals(status);
        } catch (Exception e) {
          throw Throwables.propagate(e);
        }
      }
    };
  }

  @Override
  public MapReduceManager startMapReduce(final String jobName) {
    return startMapReduce(jobName, ImmutableMap.<String, String>of());
  }

  @Override
  public MapReduceManager startMapReduce(final String jobName, Map<String, String> arguments) {
    return getMapReduceManager(jobName, arguments, ProgramType.MAPREDUCE);
  }

  private MapReduceManager getMapReduceManager(final String jobName, Map<String, String> arguments,
                                               final ProgramType programType) {
    try {
      final ProgramId jobId = startProgram(jobName, arguments, programType);
      return new MapReduceManager() {
        @Override
        public void stop() {
          stopProgram(jobId);
        }

        @Override
        public RuntimeMetrics getMetrics() {
          return metricsClient.getMapReduceMetrics(Id.Program.from(application, ProgramType.MAPREDUCE,
                                                                   jobId.getRunnableId()));
        }

        @Override
        public void waitForFinish(long timeout, TimeUnit timeoutUnit) throws TimeoutException, InterruptedException {
          programWaitForFinish(timeout, timeoutUnit, jobId);
        }
      };
    } catch (Exception e) {
      throw Throwables.propagate(e);
    }
  }

  @Override
  public SparkManager startSpark(String jobName) {
    return startSpark(jobName, ImmutableMap.<String, String>of());
  }

  @Override
  public SparkManager startSpark(String jobName, Map<String, String> arguments) {
    return getSparkManager(jobName, arguments, ProgramType.SPARK);
  }

  private SparkManager getSparkManager(final String jobName, Map<String, String> arguments,
                                       final ProgramType programType) {
    try {
      final ProgramId jobId = startProgram(jobName, arguments, programType);
      return new SparkManager() {
        @Override
        public void stop() {
          stopProgram(jobId);
        }

        @Override
        public void waitForFinish(long timeout, TimeUnit timeoutUnit) throws TimeoutException, InterruptedException {
          programWaitForFinish(timeout, timeoutUnit, jobId);
        }
      };
    } catch (Exception e) {
      throw Throwables.propagate(e);
    }
  }

  private ProgramId startProgram(String programName, Map<String, String> arguments, ProgramType programType) {
    ProgramClient programClient = getProgramClient();
    try {
      String status = programClient.getStatus(application.getId(), programType, programName);
      Preconditions.checkState("STOPPED".equals(status), programType + " program %s is already running", programName);
      programClient.start(application.getId(), programType, programName, arguments);
    } catch (Exception e) {
      throw Throwables.propagate(e);
    }
    return new ProgramId(programName, programType);
  }

  private void programWaitForFinish(long timeout, TimeUnit timeoutUnit,
                                    ProgramId jobId) throws InterruptedException, TimeoutException {
    // Min sleep time is 10ms, max sleep time is 1 seconds
    long sleepMillis = Math.max(10, Math.min(timeoutUnit.toMillis(timeout) / 10, TimeUnit.SECONDS.toMillis(1)));
    Stopwatch stopwatch = new Stopwatch().start();
    while (isRunning(jobId) && stopwatch.elapsedTime(timeoutUnit) < timeout) {
      TimeUnit.MILLISECONDS.sleep(sleepMillis);
    }

    if (isRunning(jobId)) {
      throw new TimeoutException("Time limit reached.");
    }
  }

  @Override
  @Deprecated
  public ProcedureManager startProcedure(final String procedureName) {
    try {
      getProgramClient().start(application.getId(), ProgramType.PROCEDURE, procedureName);
      return new RemoteProcedureManager(Id.Procedure.from(application, procedureName), clientConfig);
    } catch (Exception e) {
      throw Throwables.propagate(e);
    }
  }

  @Override
  @Deprecated
  public ProcedureManager startProcedure(final String procedureName, Map<String, String> arguments) {
    try {
      getProgramClient().start(application.getId(), ProgramType.PROCEDURE, procedureName, arguments);
      return new RemoteProcedureManager(Id.Procedure.from(application, procedureName), clientConfig);
    } catch (Exception e) {
      throw Throwables.propagate(e);
    }
  }

  @Override
  public WorkflowManager startWorkflow(final String workflowName, Map<String, String> arguments) {
    // currently we are using it for schedule, so not starting the workflow
    return new WorkflowManager() {
      @Override
      public List<ScheduleSpecification> getSchedules() {
        try {
          return getScheduleClient().list(application.getId(), workflowName);
        } catch (Exception e) {
          throw Throwables.propagate(e);
        }
      }

      @Override
      public List<RunRecord> getHistory() {
        try {
          return getProgramClient().getProgramRuns(application.getId(), ProgramType.WORKFLOW,
                                                   workflowName, "ALL", 0, Long.MAX_VALUE, Integer.MAX_VALUE);
        } catch (Exception e) {
          throw Throwables.propagate(e);
        }
      }

      public ScheduleManager getSchedule(final String schedName) {
        return new ScheduleManager() {
          @Override
          public void suspend() {
            try {
              getScheduleClient().suspend(application.getId(), schedName);
            } catch (Exception e) {
              throw Throwables.propagate(e);
            }
          }

          @Override
          public void resume() {
            try {
              getScheduleClient().resume(application.getId(), schedName);
            } catch (Exception e) {
              throw Throwables.propagate(e);
            }
          }

          @Override
          public String status(int expectedCode) {
            try {
              return getScheduleClient().getStatus(application.getId(), schedName);
            } catch (Exception e) {
              throw Throwables.propagate(e);
            }
          }
        };
      }

    };
  }

  @Override
  public ServiceManager startService(String serviceName) {
    return startService(serviceName, ImmutableMap.<String, String>of());
  }

  @Override
  public ServiceManager startService(final String serviceName, Map<String, String> arguments) {
    startProgram(serviceName, arguments, ProgramType.SERVICE);
    return new RemoteServiceManager(Id.Service.from(application, serviceName), clientConfig);
  }

  @Override
  public WorkerManager startWorker(final String workerName, Map<String, String> arguments) {
    final ProgramId workerId = new ProgramId(workerName, ProgramType.WORKER);
    return new WorkerManager() {
      @Override
      public void setRunnableInstances(int instances) {
        Preconditions.checkArgument(instances > 0, "Instance count should be > 0.");
        try {
          getProgramClient().setWorkerInstances(application.getId(), workerName, instances);
        } catch (Exception e) {
          throw Throwables.propagate(e);
        }
      }

      @Override
      public void stop() {
        stopProgram(workerId);
      }

      @Override
      public boolean isRunning() {
        try {
          String status = getProgramClient().getStatus(application.getId(), ProgramType.WORKER, workerName);
          return "RUNNING".equals(status);
        } catch (Exception e) {
          throw Throwables.propagate(e);
        }
      }
    };
  }

  @Override
  public WorkerManager startWorker(String workerName) {
    return startWorker(workerName, ImmutableMap.<String, String>of());
  }

  @Override
  public StreamWriter getStreamWriter(String streamName) {
    return new RemoteStreamWriter(clientConfig, streamName);
  }

  @Override
  public <T> DataSetManager<T> getDataSet(String dataSetName) throws Exception {
    throw new UnsupportedOperationException();
  }

  @Override
  public void stopAll() {
    try {
      for (ProgramRecord programRecord : getApplicationClient().listPrograms(application.getId())) {
        // have to do a check, since mapreduce jobs could stop by themselves earlier, and appFabricServer.stop will
        // throw error when you stop something that is not running.
        ProgramId id = new ProgramId(programRecord.getId(), programRecord.getType());
        if (isRunning(id)) {
          getProgramClient().stop(application.getId(), id.getRunnableType(), id.getRunnableId());
        }
      }
    } catch (Exception e) {
      throw Throwables.propagate(e);
    }
  }

  void stopProgram(ProgramId programId) {
    String programName = programId.getRunnableId();
    try {
      getProgramClient().stop(application.getId(), programId.getRunnableType(), programName);
    } catch (Exception e) {
      throw Throwables.propagate(e);
    }
  }

  boolean isRunning(ProgramId programId) {
    try {
      String status = getProgramClient().getStatus(application.getId(), programId.getRunnableType(),
                                                   programId.getRunnableId());
      // comparing to hardcoded string is ugly, but this is how appFabricServer works now to support legacy UI
      return "STARTING".equals(status) || "RUNNING".equals(status);
    } catch (Exception e) {
      throw Throwables.propagate(e);
    }
  }

  static class ProgramId {
    private final String runnableId;
    private final ProgramType runnableType;

    ProgramId(String runnableId, ProgramType runnableType) {
      this.runnableId = runnableId;
      this.runnableType = runnableType;
    }
    public String getRunnableId() {
      return this.runnableId;
    }
    public ProgramType getRunnableType() {
      return this.runnableType;
    }
  }
}<|MERGE_RESOLUTION|>--- conflicted
+++ resolved
@@ -69,13 +69,7 @@
     ConnectionConfig connectionConfig = ConnectionConfig.builder(clientConfig.getConnectionConfig())
       .setNamespace(application.getNamespace())
       .build();
-<<<<<<< HEAD
-    return new ClientConfig.Builder(clientConfig)
-      .setConnectionConfig(connectionConfig)
-      .build();
-=======
     return new ClientConfig.Builder(clientConfig).setConnectionConfig(connectionConfig).build();
->>>>>>> 1c09d01c
   }
 
   private ApplicationClient getApplicationClient() {
