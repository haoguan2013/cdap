--- conflicted
+++ resolved
@@ -28,11 +28,8 @@
           getDatasets(namespace)
             .then(function (data) {
               namespace.datasetsCount = data.length;
-<<<<<<< HEAD
-=======
             }, function error(err) {
               console.log('ERROR: Fetching Datasets failed ', err);
->>>>>>> bd9b5773
             });
 
           getStreams(namespace)
