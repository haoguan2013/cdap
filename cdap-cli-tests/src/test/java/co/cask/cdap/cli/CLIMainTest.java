--- conflicted
+++ resolved
@@ -115,7 +115,6 @@
       + " " + FakeProcedure.METHOD_NAME + " 'customer bob'", "realbob");
     testCommandOutputContains(cli, "stop procedure " + qualifiedProcedureId, "Successfully stopped Procedure");
 
-<<<<<<< HEAD
     //test service commands
     String qualifiedServiceId = String.format("%s.%s", FakeApp.NAME, EchoHandler.NAME);
     testCommandOutputContains(cli, "start service " + qualifiedServiceId, "Successfully started Service");
@@ -123,7 +122,7 @@
     testCommandOutputContains(cli, "get service " + qualifiedServiceId + " endpoints", "/echo");
     testCommandOutputContains(cli, "call service " + qualifiedServiceId + " POST /echo body \"testBody\"", "testBody");
     testCommandOutputContains(cli, "stop service " + qualifiedServiceId, "Successfully stopped Service");
-=======
+
     // test spark commands
     String sparkId = FakeApp.SPARK.get(0);
     String qualifiedSparkId = FakeApp.NAME + "." + sparkId;
@@ -135,7 +134,6 @@
     testCommandOutputContains(cli, "get spark status " + qualifiedSparkId, "STOPPED");
     testCommandOutputContains(cli, "get spark history " + qualifiedSparkId, "STOPPED");
     testCommandOutputContains(cli, "get spark logs " + qualifiedSparkId, "HelloFakeSpark");
->>>>>>> bea83848
 
     // cleanup
     testCommandOutputContains(cli, "delete app " + FakeApp.NAME, "Successfully deleted app");
@@ -184,6 +182,7 @@
 
     String status;
     int numTries = 0;
+    int maxTries = 10;
     do {
       status = programClient.getStatus(appId, programType, programId);
       numTries++;
