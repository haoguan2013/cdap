--- conflicted
+++ resolved
@@ -42,29 +42,8 @@
    */
   @Inject
   public JASPIAuthenticationHandler(CConfiguration configuration) throws Exception {
-<<<<<<< HEAD
-    super();
-    this.configuration = configuration;
-
-    Constraint constraint = new Constraint();
-    constraint.setRoles(new String[] {"*"});
-    constraint.setAuthenticate(true);
-
-    if (configuration.getBoolean(Constants.Security.SSL_ENABLED)) {
-      constraint.setDataConstraint(Constraint.DC_CONFIDENTIAL);
-    }
-
-    ConstraintMapping constraintMapping = new ConstraintMapping();
-    constraintMapping.setConstraint(constraint);
-    constraintMapping.setPathSpec("/*");
-
-    JAASLoginService loginService = new JAASLoginService();
-    loginService.setLoginModuleName("JASPI");
-    loginService.setConfiguration(getLoginModuleConfiguration());
-=======
     super(configuration);
   }
->>>>>>> c4ae6ab7
 
   @Override
   protected LoginService getHandlerLoginService() {
