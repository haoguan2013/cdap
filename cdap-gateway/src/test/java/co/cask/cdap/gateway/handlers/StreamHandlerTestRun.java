--- conflicted
+++ resolved
@@ -183,11 +183,7 @@
                                                        Charsets.UTF_8), StreamProperties.class);
     urlConn.disconnect();
 
-<<<<<<< HEAD
-    StreamProperties expected = new StreamProperties("stream_defaults", 2, (new StreamConfig()).getFormat(), 20);
-=======
-    StreamProperties expected = new StreamProperties("stream_defaults", 2, new StreamConfig().getFormat(), 1000);
->>>>>>> 329cb604
+    StreamProperties expected = new StreamProperties("stream_defaults", 2, new StreamConfig().getFormat(), 20);
     Assert.assertEquals(expected, actual);
   }
 
