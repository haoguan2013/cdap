--- conflicted
+++ resolved
@@ -130,20 +130,16 @@
     }
   }
 
-<<<<<<< HEAD
-  private String getV3RoutingService(String [] uriParts, AllowedMethod method, String accId) {
+  private String getV3RoutingService(String [] uriParts, AllowedMethod method, HttpRequest request) {
     if ((uriParts.length >= 2) && uriParts[1].equals("feeds")) {
       // TODO find a better way to handle that - this looks hackish
       return null;
-=======
-  private String getV3RoutingService(String [] uriParts, AllowedMethod method, HttpRequest request) {
-    if ((uriParts.length >= 9) && "services".equals(uriParts[5]) && "methods".equals(uriParts[7])) {
+    } else if ((uriParts.length >= 9) && "services".equals(uriParts[5]) && "methods".equals(uriParts[7])) {
       //User defined services handle methods on them:
       //Path: "/v3/namespaces/{namespace-id}/apps/{app-id}/services/{service-id}/methods/<user-defined-method-path>"
       //Discoverable Service Name -> "service.%s.%s.%s", namespaceId, appId, serviceId
       String serviceName = String.format("service.%s.%s.%s", uriParts[2], uriParts[4], uriParts[6]);
       return serviceName;
->>>>>>> 92a09c3e
     } else if (uriParts.length >= 8 && uriParts[7].equals("logs")) {
       //Log Handler Path /v3/namespaces/<namespaceid>apps/<appid>/<programid-type>/<programid>/logs
       return Constants.Service.METRICS;
