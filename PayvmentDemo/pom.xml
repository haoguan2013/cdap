<project xmlns="http://maven.apache.org/POM/4.0.0"
  xmlns:xsi="http://www.w3.org/2001/XMLSchema-instance"
  xsi:schemaLocation="http://maven.apache.org/POM/4.0.0
                      http://maven.apache.org/xsd/maven-4.0.0.xsd">
  <modelVersion>4.0.0</modelVersion>
  <groupId>com.continuuity.payvment</groupId>
  <artifactId>PayvmentDemo</artifactId>
  <packaging>jar</packaging>
  <version>1.0-SNAPSHOT</version>
  <name>PayvmentDemo</name>
  <dependencies>
    <!-- Add internal continuuity jars (until tests refactored)  -->
    <!--dependency>
      <groupId>com.continuuity</groupId>
      <artifactId>flow</artifactId>
      <version>0.1.0-SNAPSHOT</version>
    </dependency-->
    <dependency>
      <groupId>com.continuuity</groupId>
      <artifactId>flow</artifactId>
      <version>0.1.0</version>
      <scope>system</scope>
      <systemPath>${project.basedir}/lib/flow-0.1.0.jar</systemPath>
    </dependency>
    <dependency>
      <groupId>com.continuuity</groupId>
      <artifactId>flow</artifactId>
      <version>0.1.0</version>
      <classifier>api</classifier>
      <scope>system</scope>
      <systemPath>${project.basedir}/lib/flow-0.1.0-api.jar</systemPath>
    </dependency>
    <dependency>
      <groupId>com.continuuity</groupId>
      <artifactId>flow</artifactId>
      <version>0.1.0</version>
      <classifier>tests</classifier>
      <scope>system</scope>
      <systemPath>${project.basedir}/lib/flow-0.1.0-tests.jar</systemPath>
    </dependency>
    <dependency>
      <groupId>com.continuuity</groupId>
      <artifactId>data-fabric</artifactId>
      <version>0.1.0</version>
      <scope>system</scope>
      <systemPath>${project.basedir}/lib/data-fabric-0.1.0.jar</systemPath>
    </dependency>
    <dependency>
      <groupId>com.continuuity</groupId>
      <artifactId>data-fabric</artifactId>
      <version>0.1.0</version>
      <classifier>api</classifier>
      <scope>system</scope>
      <systemPath>${project.basedir}/lib/data-fabric-0.1.0-api.jar</systemPath>
    </dependency>
    <dependency>
      <groupId>com.continuuity</groupId>
      <artifactId>common</artifactId>
      <version>0.1.0</version>
      <scope>system</scope>
      <systemPath>${project.basedir}/lib/common-0.1.0.jar</systemPath>
    </dependency>
    <dependency>
      <groupId>com.continuuity</groupId>
      <artifactId>overlord</artifactId>
      <version>0.1.0</version>
      <scope>system</scope>
      <systemPath>${project.basedir}/lib/overlord-0.1.0.jar</systemPath>
    </dependency>
    <dependency>
      <groupId>org.apache.hadoop</groupId>
      <artifactId>hadoop-common</artifactId>
      <version>2.0.0-alpha</version>
      <scope>system</scope>
      <systemPath>${project.basedir}/lib/hadoop-common-2.0.0-alpha.jar</systemPath>
    </dependency>
    <dependency>
      <groupId>org.apache.hbase</groupId>
      <artifactId>hbase</artifactId>
      <version>2.0.0-alpha</version>
      <scope>system</scope>
      <systemPath>${project.basedir}/lib/hbase-0.94.2.1.3.4.continuuity.jar</systemPath>
    </dependency>
    <dependency>
      <groupId>com.googlecode</groupId>
      <artifactId>kryo</artifactId>
      <version>2.12</version>
      <scope>system</scope>
      <systemPath>${project.basedir}/lib/kryo-2.12.jar</systemPath>
    </dependency>
    <!-- Add external dependencies -->
    <dependency>
      <groupId>org.ow2.asm</groupId>
      <artifactId>asm</artifactId>
      <version>4.0</version>
    </dependency>
    <dependency>
      <groupId>com.google.code.gson</groupId>
      <artifactId>gson</artifactId>
      <version>2.2.2</version>
    </dependency>
    <dependency>
      <groupId>net.sf.opencsv</groupId>
      <artifactId>opencsv</artifactId>
      <version>2.1</version>
    </dependency>
    <dependency>
      <groupId>com.google.inject</groupId>
      <artifactId>guice</artifactId>
      <version>3.0</version>
    </dependency>
    <dependency>
      <groupId>com.google.guava</groupId>
      <artifactId>guava</artifactId>
      <version>11.0.2</version>
    </dependency>
    <dependency>
      <groupId>junit</groupId>
      <artifactId>junit</artifactId>
      <version>4.8.2</version>
    </dependency>
    <dependency>
      <groupId>javax.inject</groupId>
      <artifactId>javax.inject</artifactId>
      <version>1</version>
    </dependency>
    <dependency>
      <groupId>aopalliance</groupId>
      <artifactId>aopalliance</artifactId>
      <version>1.0</version>
    </dependency>
    <dependency>
      <groupId>com.typesafe.akka</groupId>
      <artifactId>akka-actor</artifactId>
      <version>2.0.3</version>
<<<<<<< HEAD
      <scope>system</scope>
      <systemPath>${project.basedir}/lib/akka-actor-2.0.3.jar</systemPath>
=======
>>>>>>> 57feeb2c
    </dependency>
    <dependency>
      <groupId>commons-logging</groupId>
      <artifactId>commons-logging</artifactId>
      <version>1.1.1</version>
    </dependency>
    <dependency>
      <groupId>com.typesafe</groupId>
      <artifactId>config</artifactId>
      <version>0.4.0</version>
    </dependency>
    <dependency>
      <groupId>org.apache.thrift</groupId>
      <artifactId>libthrift</artifactId>
      <version>0.8.0</version>
    </dependency>
    <dependency>
      <groupId>log4j</groupId>
      <artifactId>log4j</artifactId>
      <version>1.2.16</version>
      <scope>compile</scope>
    </dependency>
    <dependency>
      <groupId>org.slf4j</groupId>
      <artifactId>slf4j-api</artifactId>
      <version>1.6.1</version>
    </dependency>
    <dependency>
      <groupId>org.slf4j</groupId>
      <artifactId>slf4j-simple</artifactId>
      <version>1.6.1</version>
    </dependency>
    <dependency>
      <groupId>org.slf4j</groupId>
      <artifactId>slf4j-log4j12</artifactId>
      <version>1.6.1</version>
      <scope>compile</scope>
    </dependency>
    <dependency>
      <groupId>com.yammer.metrics</groupId>
      <artifactId>metrics-core</artifactId>
      <version>2.1.2</version>
    </dependency>
    <dependency>
      <groupId>com.esotericsoftware.minlog</groupId>
      <artifactId>minlog</artifactId>
      <version>1.2</version>
    </dependency>
    <dependency>
      <groupId>org.objenesis</groupId>
      <artifactId>objenesis</artifactId>
      <version>1.2</version>
    </dependency>
    <dependency>
      <groupId>com.esotericsoftware.reflectasm</groupId>
      <artifactId>reflectasm</artifactId>
      <version>1.03</version>
    </dependency>
    <dependency>
      <groupId>org.scala-lang</groupId>
      <artifactId>scala-library</artifactId>
<<<<<<< HEAD
      <version>2.9.1-1</version>
      <scope>system</scope>
      <systemPath>${project.basedir}/lib/scala-library-2.9.1-1.jar</systemPath>
=======
      <version>2.9.2</version>
    </dependency>
    <dependency>
      <groupId>org.jboss.netty</groupId>
      <artifactId>netty</artifactId>
      <version>3.2.7.Final</version>
>>>>>>> 57feeb2c
    </dependency>
  </dependencies>
  <repositories>
    <repository>
      <id>typesafe</id>
      <name>Typesafe Repository</name>
      <url>http://repo.typesafe.com/typesafe/releases/</url>
    </repository>
  </repositories>
  <!-- Set the main class and tell maven to include dependencies in the jar -->
  <build>
    <plugins>
      <plugin>
        <artifactId>maven-assembly-plugin</artifactId>
        <configuration>
          <archive>
            <manifest>
              <mainClass>${project.name}.Main</mainClass>
            </manifest>
          </archive>
          <descriptorRefs>
            <descriptorRef>jar-with-dependencies</descriptorRef>
          </descriptorRefs>
        </configuration>
      </plugin>
    </plugins>
  </build>
</project><|MERGE_RESOLUTION|>--- conflicted
+++ resolved
@@ -133,11 +133,8 @@
       <groupId>com.typesafe.akka</groupId>
       <artifactId>akka-actor</artifactId>
       <version>2.0.3</version>
-<<<<<<< HEAD
       <scope>system</scope>
       <systemPath>${project.basedir}/lib/akka-actor-2.0.3.jar</systemPath>
-=======
->>>>>>> 57feeb2c
     </dependency>
     <dependency>
       <groupId>commons-logging</groupId>
@@ -199,18 +196,14 @@
     <dependency>
       <groupId>org.scala-lang</groupId>
       <artifactId>scala-library</artifactId>
-<<<<<<< HEAD
       <version>2.9.1-1</version>
       <scope>system</scope>
       <systemPath>${project.basedir}/lib/scala-library-2.9.1-1.jar</systemPath>
-=======
-      <version>2.9.2</version>
     </dependency>
     <dependency>
       <groupId>org.jboss.netty</groupId>
       <artifactId>netty</artifactId>
       <version>3.2.7.Final</version>
->>>>>>> 57feeb2c
     </dependency>
   </dependencies>
   <repositories>
