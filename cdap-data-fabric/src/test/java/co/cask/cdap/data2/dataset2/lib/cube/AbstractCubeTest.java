/*
 * Copyright 2015 Cask Data, Inc.
 *
 * Licensed under the Apache License, Version 2.0 (the "License"); you may not
 * use this file except in compliance with the License. You may obtain a copy of
 * the License at
 *
 * http://www.apache.org/licenses/LICENSE-2.0
 *
 * Unless required by applicable law or agreed to in writing, software
 * distributed under the License is distributed on an "AS IS" BASIS, WITHOUT
 * WARRANTIES OR CONDITIONS OF ANY KIND, either express or implied. See the
 * License for the specific language governing permissions and limitations under
 * the License.
 */

package co.cask.cdap.data2.dataset2.lib.cube;

import co.cask.cdap.api.dataset.lib.cube.Cube;
import co.cask.cdap.api.dataset.lib.cube.CubeDeleteQuery;
import co.cask.cdap.api.dataset.lib.cube.CubeFact;
import co.cask.cdap.api.dataset.lib.cube.CubeQuery;
import co.cask.cdap.api.dataset.lib.cube.Interpolator;
import co.cask.cdap.api.dataset.lib.cube.Interpolators;
import co.cask.cdap.api.dataset.lib.cube.MeasureType;
import co.cask.cdap.api.dataset.lib.cube.TimeSeries;
import co.cask.cdap.api.dataset.lib.cube.TimeValue;
import com.google.common.collect.ImmutableList;
import com.google.common.collect.ImmutableMap;
import com.google.common.collect.Lists;
import com.google.common.collect.Maps;
import org.junit.Assert;
import org.junit.Test;

import java.util.ArrayList;
import java.util.Collection;
import java.util.HashMap;
import java.util.List;
import java.util.Map;

/**
 *
 */
public abstract class AbstractCubeTest {
  protected abstract Cube getCube(String name, int[] resolutions,
                                  Map<String, ? extends Aggregation> aggregations) throws Exception;

  @Test
  public void testBasics() throws Exception {
    Aggregation agg1 = new DefaultAggregation(ImmutableList.of("tag1", "tag2", "tag3"),
                                              ImmutableList.of("tag1", "tag2"));
    Aggregation agg2 = new DefaultAggregation(ImmutableList.of("tag1", "tag2"),
                                              ImmutableList.of("tag1"));

    int resolution = 1;
    Cube cube = getCube("myCube", new int[] {resolution},
                        ImmutableMap.<String, Aggregation>of("agg1", agg1, "agg2", agg2));

    // write some data
    // NOTE: we mostly use different ts, as we are interested in checking incs not at persist, but rather at query time
    writeInc(cube, "metric1",  1,  1,  "1",  "1",  "1");
    writeInc(cube, "metric1",  1,  1,  "1",  "1",  "1");
    writeInc(cube, "metric1",  2,  2, null,  "1",  "1");
    writeInc(cube, "metric1",  3,  3,  "1",  "2",  "1");
    writeInc(cube, "metric1",  3,  5,  "1",  "2",  "3");
    writeInc(cube, "metric1",  3,  7,  "2",  "1",  "1");
    writeInc(cube, "metric1",  4,  4,  "1", null,  "2");
    writeInc(cube, "metric1",  5,  5, null, null,  "1");
    writeInc(cube, "metric1",  6,  6,  "1", null, null);
    writeInc(cube, "metric1",  7,  3,  "1",  "1", null);
    // writing using BatchWritable APIs
    writeIncViaBatchWritable(cube, "metric1", 8, 2, null, "1", null);
    writeIncViaBatchWritable(cube, "metric1", 9, 1, null, null, null);
    // writing in batch
    cube.add(ImmutableList.of(
      getFact("metric1", 10,  2,  "1",  "1",  "1",  "1"),
      getFact("metric1", 11,  3,  "1",  "1",  "1", null),
      getFact("metric1", 12,  4,  "2",  "1",  "1",  "1"),
      getFact("metric1", 13,  5, null, null, null,  "1")
    ));

    writeInc(cube, "metric2", 1, 1, "1", "1", "1");

    // todo: do some write instead of increments - test those as well

    // now let's query!
    verifyCountQuery(cube, 0, 15, resolution, "metric1", ImmutableMap.of("tag1", "1"), ImmutableList.of("tag2"),
                     ImmutableList.of(
                       new TimeSeries("metric1", tagValues("tag2", "1"), timeValues(1, 2, 7, 3, 10, 2, 11, 3)),
                       new TimeSeries("metric1", tagValues("tag2", "2"), timeValues(3, 8))));

    verifyCountQuery(cube, 0, 15, resolution, "metric1", ImmutableMap.of("tag1", "1", "tag2", "1", "tag3", "1"),
                     new ArrayList<String>(),
                     ImmutableList.of(
                       new TimeSeries("metric1", new HashMap<String, String>(), timeValues(1, 2, 10, 2, 11, 3))));

    verifyCountQuery(cube, 0, 15, resolution, "metric1", new HashMap<String, String>(), ImmutableList.of("tag1"),
                     ImmutableList.of(
                       new TimeSeries("metric1", tagValues("tag1", "1"),
                                      timeValues(1, 2, 3, 8, 4, 4, 6, 6, 7, 3, 10, 2, 11, 3)),
                       new TimeSeries("metric1", tagValues("tag1", "2"),
                                      timeValues(3, 7, 12, 4))));

    verifyCountQuery(cube, 0, 15, resolution, "metric1", ImmutableMap.of("tag3", "3"), new ArrayList<String>(),
                     ImmutableList.of(
                       new TimeSeries("metric1", new HashMap<String, String>(), timeValues(3, 5))));


    // test querying specific aggregations
    verifyCountQuery(cube, "agg1", 0, 15, resolution, "metric1", ImmutableMap.of("tag1", "1"), new ArrayList<String>(),
                     ImmutableList.of(new TimeSeries("metric1", new HashMap<String, String>(),
                                                     timeValues(1, 2, 3, 8, 7, 3, 10, 2, 11, 3))));
    verifyCountQuery(cube, "agg2", 0, 15, resolution, "metric1", ImmutableMap.of("tag1", "1"), new ArrayList<String>(),
                     ImmutableList.of(new TimeSeries("metric1", new HashMap<String, String>(),
                                                     timeValues(1, 2, 3, 8, 4, 4, 6, 6, 7, 3, 10, 2, 11, 3))));


    // delete cube data for "metric1" for tag->1,tag2->1,tag3->1 for timestamp 1 - 8 and
    // check data for other timestamp is available

    CubeDeleteQuery query = new CubeDeleteQuery(0, 8, resolution,
                                                ImmutableMap.of("tag1", "1", "tag2", "1", "tag3", "1"),
                                                "metric1");
    cube.delete(query);

    verifyCountQuery(cube, 0, 15, resolution, "metric1", ImmutableMap.of("tag1", "1", "tag2", "1", "tag3", "1"),
                     ImmutableList.<String>of(),
                     ImmutableList.of(
                       new TimeSeries("metric1", new HashMap<String, String>(), timeValues(10, 2, 11, 3))));

    // delete cube data for "metric1" for tag1->1 and tag2->1  and check by scanning tag1->1 and tag2->1 is empty,

    query = new CubeDeleteQuery(0, 15, resolution, ImmutableMap.of("tag1", "1", "tag2", "1"),
                                "metric1");
    cube.delete(query);

    verifyCountQuery(cube, 0, 15, resolution, "metric1", ImmutableMap.of("tag1", "1", "tag2", "1"),
                     ImmutableList.<String>of(), ImmutableList.<TimeSeries>of());

  }

  @Test
  public void testInterpolate() throws Exception {
    Aggregation agg1 = new DefaultAggregation(ImmutableList.of("tag1", "tag2", "tag3"),
                                              ImmutableList.of("tag1", "tag2", "tag3"));
    int resolution = 1;
    Cube cube = getCube("myInterpolatedCube", new int[] {resolution},
                        ImmutableMap.<String, Aggregation>of("agg1", agg1));
    // test step interpolation
    long startTs = 1;
    long endTs = 10;
    writeInc(cube, "metric1",  startTs,  5,  "1",  "1",  "1");
    writeInc(cube, "metric1",  endTs,  3,  "1",  "1",  "1");
    List<TimeValue> expectedTimeValues = Lists.newArrayList();
    for (long i = startTs; i < endTs; i++) {
      expectedTimeValues.add(new TimeValue(i, 5));
    }
    expectedTimeValues.add(new TimeValue(endTs, 3));
    verifyCountQuery(cube, startTs, endTs, resolution, "metric1",
                     ImmutableMap.of("tag1", "1", "tag2", "1", "tag3", "1"),
                     new ArrayList<String>(),
                     ImmutableList.of(
                       new TimeSeries("metric1", new HashMap<String, String>(), expectedTimeValues)),
                     new Interpolators.Step());

    CubeDeleteQuery query = new CubeDeleteQuery(startTs, endTs, resolution,
                                                ImmutableMap.of("tag1", "1", "tag2", "1", "tag3", "1"),
                                                "metric1");
    cube.delete(query);
    //test small-slope linear interpolation
    startTs = 1;
    endTs = 5;
    writeInc(cube, "metric1",  startTs,  5,  "1",  "1",  "1");
    writeInc(cube, "metric1",  endTs,  3,  "1",  "1",  "1");
    verifyCountQuery(cube, startTs, endTs, resolution, "metric1",
                     ImmutableMap.of("tag1", "1", "tag2", "1", "tag3", "1"),
                     new ArrayList<String>(),
                     ImmutableList.of(
                       new TimeSeries("metric1", new HashMap<String, String>(), timeValues(1, 5, 2, 5, 3, 4,
                                                                                           4, 4, 5, 3))),
                     new Interpolators.Linear());

    query = new CubeDeleteQuery(startTs, endTs, resolution,
                                ImmutableMap.of("tag1", "1", "tag2", "1", "tag3", "1"),
                                "metric1");
    cube.delete(query);

    //test big-slope linear interpolation
    writeInc(cube, "metric1",  startTs,  100,  "1",  "1",  "1");
    writeInc(cube, "metric1",  endTs,  500,  "1",  "1",  "1");
    verifyCountQuery(cube, startTs, endTs, resolution, "metric1",
                     ImmutableMap.of("tag1", "1", "tag2", "1", "tag3", "1"),
                     new ArrayList<String>(),
                     ImmutableList.of(
                       new TimeSeries("metric1", new HashMap<String, String>(), timeValues(1, 100, 2, 200, 3, 300,
                                                                                           4, 400, 5, 500))),
                     new Interpolators.Linear());

    cube.delete(query);

    //test limit on Interpolate
    long limit = 20;
    writeInc(cube, "metric1",  0,  10,  "1",  "1",  "1");
    writeInc(cube, "metric1",  limit + 1,  50,  "1",  "1",  "1");
    expectedTimeValues.clear();
    expectedTimeValues.add(new TimeValue(0, 10));
    for (long i = 1; i <= limit; i++) {
      expectedTimeValues.add(new TimeValue(i, 0));
    }
    expectedTimeValues.add(new TimeValue(limit + 1, 50));
    verifyCountQuery(cube, 0, 21, resolution, "metric1", ImmutableMap.of("tag1", "1", "tag2", "1", "tag3", "1"),
                     new ArrayList<String>(),
                     ImmutableList.of(
                       new TimeSeries("metric1", new HashMap<String, String>(), expectedTimeValues)),
                     new Interpolators.Step(limit));

  }


  private void writeInc(Cube cube, String measureName, long ts, long value, String... tags) throws Exception {
    cube.add(getFact(measureName, ts, value, tags));
  }

  private void writeIncViaBatchWritable(Cube cube, String measureName, long ts,
                                        long value, String... tags) throws Exception {
    // null for key: it is ignored
    cube.write(null, getFact(measureName, ts, value, tags));
  }

  private CubeFact getFact(String measureName, long ts, long value, String... tags) {
    return new CubeFact(ts).addTags(tagValuesByValues(tags)).addMeasurement(measureName, MeasureType.COUNTER, value);
  }

  private Map<String, String> tagValuesByValues(String... tags) {
    Map<String, String> tagValues = Maps.newHashMap();
    for (int i = 0; i < tags.length; i++) {
      if (tags[i] != null) {
        // +1 to start with "tag1"
        tagValues.put("tag" + (i + 1), tags[i]);
      }
    }
    return tagValues;
  }

  private void verifyCountQuery(Cube cube, String aggregation, long startTs, long endTs, int resolution,
                                String measureName, Map<String, String> sliceByTagValues, List<String> groupByTags,
                                Collection<TimeSeries> expected) throws Exception {

    verifyCountQuery(cube, aggregation, startTs, endTs, resolution,
                     measureName, sliceByTagValues, groupByTags, expected, null);
  }

  private void verifyCountQuery(Cube cube, long startTs, long endTs, int resolution, String measureName,
                                Map<String, String> sliceByTagValues, List<String> groupByTags,
                                Collection<TimeSeries> expected) throws Exception {

    verifyCountQuery(cube, null, startTs, endTs, resolution,
                     measureName, sliceByTagValues, groupByTags, expected, null);
  }

  private void verifyCountQuery(Cube cube, long startTs, long endTs, int resolution,
                                String measureName, Map<String, String> sliceByTagValues, List<String> groupByTags,
                                Collection<TimeSeries> expected, Interpolator interpolator) throws Exception {

    verifyCountQuery(cube, null, startTs, endTs, resolution,
                     measureName, sliceByTagValues, groupByTags, expected, interpolator);
  }

  private void verifyCountQuery(Cube cube, String aggregation, long startTs, long endTs, int resolution,
                                String measureName, Map<String, String> sliceByTagValues, List<String> groupByTags,
                                Collection<TimeSeries> expected, Interpolator interpolator) throws Exception {
<<<<<<< HEAD
    CubeQuery query = new CubeQuery(startTs, endTs, resolution, Integer.MAX_VALUE,
                                    measureName, MeasureType.COUNTER,
                                    sliceByTagValues, groupByTags, interpolator);
=======
    CubeQuery query = new CubeQuery(aggregation, startTs, endTs, resolution, Integer.MAX_VALUE,
                                    measureName, MeasureType.COUNTER, sliceByTagValues, groupByTags, interpolator);
>>>>>>> 65fae4e5
    Collection<TimeSeries> result = cube.query(query);
    Assert.assertEquals(expected.size(), result.size());
    Assert.assertTrue(expected.containsAll(result));
  }

  private List<TimeValue> timeValues(long... longs) {
    List<TimeValue> timeValues = Lists.newArrayList();
    for (int i = 0; i < longs.length; i += 2) {
      timeValues.add(new TimeValue(longs[i], longs[i + 1]));
    }
    return timeValues;
  }

  private Map<String, String> tagValues(String... tags) {
    Map<String, String> tagValues = Maps.newTreeMap();
    for (int i = 0; i < tags.length; i += 2) {
      tagValues.put(tags[i], tags[i + 1]);
    }
    return tagValues;
  }
}<|MERGE_RESOLUTION|>--- conflicted
+++ resolved
@@ -269,14 +269,10 @@
   private void verifyCountQuery(Cube cube, String aggregation, long startTs, long endTs, int resolution,
                                 String measureName, Map<String, String> sliceByTagValues, List<String> groupByTags,
                                 Collection<TimeSeries> expected, Interpolator interpolator) throws Exception {
-<<<<<<< HEAD
-    CubeQuery query = new CubeQuery(startTs, endTs, resolution, Integer.MAX_VALUE,
-                                    measureName, MeasureType.COUNTER,
-                                    sliceByTagValues, groupByTags, interpolator);
-=======
+
     CubeQuery query = new CubeQuery(aggregation, startTs, endTs, resolution, Integer.MAX_VALUE,
                                     measureName, MeasureType.COUNTER, sliceByTagValues, groupByTags, interpolator);
->>>>>>> 65fae4e5
+
     Collection<TimeSeries> result = cube.query(query);
     Assert.assertEquals(expected.size(), result.size());
     Assert.assertTrue(expected.containsAll(result));
