/*
 * Copyright © 2014-2015 Cask Data, Inc.
 *
 * Licensed under the Apache License, Version 2.0 (the "License"); you may not
 * use this file except in compliance with the License. You may obtain a copy of
 * the License at
 *
 * http://www.apache.org/licenses/LICENSE-2.0
 *
 * Unless required by applicable law or agreed to in writing, software
 * distributed under the License is distributed on an "AS IS" BASIS, WITHOUT
 * WARRANTIES OR CONDITIONS OF ANY KIND, either express or implied. See the
 * License for the specific language governing permissions and limitations under
 * the License.
 */
package co.cask.cdap.data.stream.service;

import co.cask.cdap.api.flow.flowlet.StreamEvent;
import co.cask.cdap.api.stream.StreamEventData;
import co.cask.cdap.data.file.FileWriter;
import co.cask.cdap.data.file.FileWriters;
import co.cask.cdap.data.stream.StreamCoordinatorClient;
import co.cask.cdap.data.stream.StreamFileType;
import co.cask.cdap.data.stream.StreamFileWriterFactory;
import co.cask.cdap.data.stream.StreamPropertyListener;
import co.cask.cdap.data.stream.StreamUtils;
import co.cask.cdap.data.stream.TimestampCloseable;
import co.cask.cdap.data2.transaction.stream.StreamAdmin;
import co.cask.cdap.data2.transaction.stream.StreamConfig;
import com.google.common.base.Function;
import com.google.common.base.Throwables;
import com.google.common.collect.Lists;
import com.google.common.collect.MapMaker;
import com.google.common.collect.Maps;
import com.google.common.collect.Sets;
import com.google.common.io.Closeables;
import org.apache.twill.common.Cancellable;
import org.apache.twill.filesystem.Location;
import org.slf4j.Logger;
import org.slf4j.LoggerFactory;

import java.io.Closeable;
import java.io.IOException;
import java.nio.ByteBuffer;
import java.util.Collections;
import java.util.Iterator;
import java.util.List;
import java.util.Map;
import java.util.Queue;
import java.util.Set;
import java.util.concurrent.ConcurrentLinkedQueue;
import java.util.concurrent.ConcurrentMap;
import java.util.concurrent.Executor;
import java.util.concurrent.atomic.AtomicBoolean;
import java.util.concurrent.locks.Lock;
import java.util.concurrent.locks.ReentrantLock;
import javax.annotation.concurrent.ThreadSafe;

/**
 * Class to support writing to stream with high concurrency. This class supports writing individual stream events
 * as well as appending a new stream file to a stream.
 *
 * For writing individual events to stream, it uses a non-blocking algorithm to batch writes from concurrent threads.
 * The algorithm is like this:
 *
 * When a thread that received a request, for each stream, performs the following:
 *
 * <pre>
 * 1. Constructs a StreamEventData locally and enqueue it to a ConcurrentLinkedQueue.
 * 2. Use CAS to set an AtomicBoolean flag to true.
 * 3. If successfully set the flag to true, this thread becomes the writer and proceed to run step 4-7.
 * 4. Keep polling StreamEventData from the concurrent queue and write to FileWriter with the current timestamp until
 *    the queue is empty.
 * 5. Perform a writer flush to make sure all data written are persisted.
 * 6. Set the state of each StreamEventData that are written to COMPLETED (succeed/failure).
 * 7. Set the AtomicBoolean flag back to false.
 * 8. If the StreamEventData enqueued by this thread is NOT COMPLETED, go back to step 2.
 * </pre>
 *
 * The spin lock between step 2 to step 8 is necessary as it guarantees events enqueued by all threads would eventually
 * get written and flushed.
 *
 */
@ThreadSafe
public final class ConcurrentStreamWriter implements Closeable {

  private static final Logger LOG = LoggerFactory.getLogger(ConcurrentStreamWriter.class);

  private final StreamCoordinatorClient streamCoordinatorClient;
  private final StreamAdmin streamAdmin;
  private final StreamMetaStore streamMetaStore;
  private final int workerThreads;
  private final StreamMetricsCollectorFactory metricsCollectorFactory;
  private final ConcurrentMap<String, EventQueue> eventQueues;
  private final StreamFileFactory streamFileFactory;
  private final Set<String> generationWatched;
  private final List<Cancellable> cancellables;
  private final Lock createLock;

  ConcurrentStreamWriter(StreamCoordinatorClient streamCoordinatorClient, StreamAdmin streamAdmin,
                         StreamMetaStore streamMetaStore, StreamFileWriterFactory writerFactory,
<<<<<<< HEAD
                         int workerThreads, MetricsCollector metricsCollector) {
    this.streamCoordinatorClient = streamCoordinatorClient;
=======
                         int workerThreads, StreamMetricsCollectorFactory metricsCollectorFactory) {
    this.streamCoordinator = streamCoordinator;
>>>>>>> d6824446
    this.streamAdmin = streamAdmin;
    this.streamMetaStore = streamMetaStore;
    this.workerThreads = workerThreads;
    this.metricsCollectorFactory = metricsCollectorFactory;
    this.eventQueues = new MapMaker().concurrencyLevel(workerThreads).makeMap();
    this.streamFileFactory = new StreamFileFactory(writerFactory);
    this.generationWatched = Sets.newHashSet();
    this.cancellables = Lists.newArrayList();
    this.createLock = new ReentrantLock();
  }

  /**
   * Writes an event to the given stream.
   *
   * @param accountId account id for the requester
   * @param stream name of the stream
   * @param headers header of the event
   * @param body content of the event
   *
   * @throws IOException if failed to write to stream
   * @throws IllegalArgumentException If the stream doesn't exists
   */
  public void enqueue(String accountId, String stream,
                      Map<String, String> headers, ByteBuffer body) throws IOException {
    EventQueue eventQueue = getEventQueue(accountId, stream);
    WriteRequest writeRequest = eventQueue.append(headers, body);
    persistUntilCompleted(stream, eventQueue, writeRequest);
  }

  /**
   * Writes a list of events to the given stream.
   *
   * @param accountId account id for the requester
   * @param stream name of the stream
   * @param events list of events to write
   * @throws IOException if failed to write to stream
   * @throws IllegalArgumentException If the stream doesn't exists
   */
  public void enqueue(String accountId, String stream, Iterator<? extends StreamEventData> events) throws IOException {
    EventQueue eventQueue = getEventQueue(accountId, stream);
    WriteRequest writeRequest = eventQueue.append(events);
    persistUntilCompleted(stream, eventQueue, writeRequest);
  }

  /**
   * Writes an event to the given stream asynchronously. This method returns when the new event is stored to
   * the in-memory event queue, but before persisted.
   *
   * @param accountId account id for the requester
   * @param stream name of the stream
   * @param headers header of the event
   * @param body content of the event
   * @param executor The executor for performing the async write flush operation
   * @throws IOException if fails to get stream information
   * @throws IllegalArgumentException If the stream doesn't exists
   */
  public void asyncEnqueue(String accountId, final String stream,
                           Map<String, String> headers, ByteBuffer body, Executor executor) throws IOException {
    // Put the event to the queue first and then execute the write asynchronously
    final EventQueue eventQueue = getEventQueue(accountId, stream);
    final WriteRequest writeRequest = eventQueue.append(headers, body);
    executor.execute(new Runnable() {
      @Override
      public void run() {
        try {
          persistUntilCompleted(stream, eventQueue, writeRequest);
        } catch (IOException e) {
          // Since it's done in the async executor, simply log the exception
          LOG.error("Async write failed", e);
        }
      }
    });
  }

  /**
   * Appends a new stream file to the given stream.
   *
   * @param accountId account id for the requester
   * @param stream name of the stream
   * @param eventFile location to the new stream data file
   * @param indexFile location to the new stream index file
   * @param eventCount number of events in the given stream file
   * @param timestampCloseable a {@link TimestampCloseable} to close and return the stream file close timestamp
   * @throws IOException if failed to append the new stream file
   */
  public void appendFile(String accountId, String stream,
                         Location eventFile, Location indexFile, long eventCount,
                         TimestampCloseable timestampCloseable) throws IOException {
    EventQueue eventQueue = getEventQueue(accountId, stream);
    StreamConfig config = streamAdmin.getConfig(stream);
    while (!eventQueue.tryAppendFile(config, eventFile, indexFile, eventCount, timestampCloseable)) {
      Thread.yield();
    }
  }

  @Override
  public void close() throws IOException {
    for (Cancellable cancellable : cancellables) {
      cancellable.cancel();
    }

    for (EventQueue queue : eventQueues.values()) {
      try {
        queue.close();
      } catch (IOException e) {
        LOG.warn("Failed to close writer.", e);
      }
    }
  }

  private EventQueue getEventQueue(String accountId, String streamName) throws IOException {
    EventQueue eventQueue = eventQueues.get(streamName);
    if (eventQueue != null) {
      return eventQueue;
    }

    createLock.lock();
    try {
      // Double check
      eventQueue = eventQueues.get(streamName);
      if (eventQueue != null) {
        return eventQueue;
      }

      if (!streamMetaStore.streamExists(accountId, streamName)) {
        throw new IllegalArgumentException("Stream not exists");
      }
      StreamUtils.ensureExists(streamAdmin, streamName);

      if (generationWatched.add(streamName)) {
        cancellables.add(streamCoordinatorClient.addListener(streamName, streamFileFactory));
      }

      eventQueue = new EventQueue(streamName, metricsCollectorFactory.createMetricsCollector(streamName));
      eventQueues.put(streamName, eventQueue);

      return eventQueue;

    } catch (Exception e) {
      Throwables.propagateIfInstanceOf(e, IOException.class);
      throw new IOException(e);
    } finally {
      createLock.unlock();
    }
  }

  /**
   * Persists events in the given eventQueue until the given request is completed.
   *
   * @param eventQueue the queue containing events that needs to be persisted
   * @param request a request for persisting data to stream
   * @throws IOException if failed to write to stream
   */
  private void persistUntilCompleted(String stream, EventQueue eventQueue, WriteRequest request) throws IOException {
    while (!request.isCompleted()) {
      if (!eventQueue.tryWrite()) {
        Thread.yield();
      }
    }
    if (!request.isSuccess()) {
      Throwables.propagateIfInstanceOf(request.getFailure(), IOException.class);
      throw new IOException("Unable to write stream event to " + stream, request.getFailure());
    }
  }

  /**
   * Factory for creating stream file and stream {@link FileWriter}.
   * It also watch for changes in stream generation so that it can create appropriate file/file writer.
   */
  private final class StreamFileFactory extends StreamPropertyListener {

    private final StreamFileWriterFactory writerFactory;
    private final Map<String, Integer> generations;

    StreamFileFactory(StreamFileWriterFactory writerFactory) {
      this.writerFactory = writerFactory;
      this.generations = Collections.synchronizedMap(Maps.<String, Integer>newHashMap());
    }

    @Override
    public void generationChanged(String streamName, int generation) {
      LOG.debug("Generation for stream '{}' changed to {} for stream writer", streamName, generation);
      generations.put(streamName, generation);

      EventQueue eventQueue = eventQueues.remove(streamName);
      if (eventQueue != null) {
        try {
          eventQueue.close();
        } catch (IOException e) {
          LOG.warn("Failed to close writer.", e);
        }
      }
    }

    @Override
    public void generationDeleted(String streamName) {
      // Generation deleted. Remove the cache.
      // This makes creation of file writer resort to scanning the stream directory for generation id.
      LOG.debug("Generation for stream '{}' deleted for stream writer", streamName);
      generations.remove(streamName);
    }

    /**
     * Creates a new {@link FileWriter} for the given stream.
     *
     * @param streamName name of the stream
     * @return A {@link FileWriter} for writing {@link StreamEvent} to the given stream
     * @throws IOException if failed to create the file writer
     */
    FileWriter<StreamEvent> create(String streamName) throws IOException {
      StreamConfig streamConfig = streamAdmin.getConfig(streamName);
      Integer generation = generations.get(streamName);
      if (generation == null) {
        generation = StreamUtils.getGeneration(streamConfig);
      }

      LOG.info("Create stream writer for {} with generation {}", streamName, generation);
      return writerFactory.create(streamConfig, generation);
    }

    /**
     * Appends a stream file to the given stream. When this method completed successfully, the given event and index
     * file locations will be renamed (hence removed) to the final stream file locations. Note that only stream file
     * that are written with the {@link StreamDataFileConstants.Property.Key#UNI_TIMESTAMP} property set to
     * {@link StreamDataFileConstants.Property.Value#CLOSE_TIMESTAMP} should be appended, although this method
     * doesn't do explicit check (for performance reason).
     *
     * @param config configuration about the stream to append to
     * @param eventFile location of the new event file
     * @param indexFile location of the new index file
     * @param timestamp close timestamp of the stream file
     * @throws IOException if failed to append the file to the stream
     */
    void appendFile(StreamConfig config, Location eventFile, Location indexFile, long timestamp) throws IOException {
      Integer generation = generations.get(config.getName());
      if (generation == null) {
        generation = StreamUtils.getGeneration(config);
      }

      // Figure out the partition directory based on generation and timestamp
      Location baseLocation = StreamUtils.createGenerationLocation(config.getLocation(), generation);
      long partitionDuration = config.getPartitionDuration();
      long partitionStartTime = StreamUtils.getPartitionStartTime(timestamp, partitionDuration);
      Location partitionLocation = StreamUtils.createPartitionLocation(baseLocation,
                                                                       partitionStartTime, partitionDuration);
      partitionLocation.mkdirs();

      // Figure out the final stream file name
      String filePrefix = writerFactory.getFileNamePrefix();
      int fileSequence = StreamUtils.getNextSequenceId(partitionLocation, filePrefix);

      Location destEventFile = StreamUtils.createStreamLocation(partitionLocation, filePrefix,
                                                            fileSequence, StreamFileType.EVENT);
      Location destIndexFile = StreamUtils.createStreamLocation(partitionLocation, filePrefix,
                                                            fileSequence, StreamFileType.INDEX);
      // The creation should succeed, as it's expected to only have one process running per fileNamePrefix.
      if (!destEventFile.createNew() || !destIndexFile.createNew()) {
        throw new IOException(String.format("Failed to create new file at %s and %s",
                                            destEventFile.toURI(), destIndexFile.toURI()));
      }

      // Rename the index file first, then the event file
      indexFile.renameTo(destIndexFile);
      eventFile.renameTo(destEventFile);
    }
  }

  /**
   * For buffering StreamEvents and doing batch write to stream file.
   */
  private final class EventQueue implements Closeable {

    private final String streamName;
    private final StreamMetricsCollectorFactory.StreamMetricsCollector metricsCollector;
    private final Queue<WriteRequest> queue;
    private final AtomicBoolean writerFlag;
    private final WriteRequest.Metrics metrics;
    private final MutableStreamEvent streamEvent;
    private final Function<StreamEventData, StreamEvent> eventTransformer;
    private FileWriter<StreamEventData> fileWriter;
    private boolean closed;

    EventQueue(String streamName, StreamMetricsCollectorFactory.StreamMetricsCollector metricsCollector) {
      this.streamName = streamName;
      this.streamEvent = new MutableStreamEvent();
      this.queue = new ConcurrentLinkedQueue<WriteRequest>();
      this.writerFlag = new AtomicBoolean(false);
      this.metrics = new WriteRequest.Metrics();
      this.metricsCollector = metricsCollector;
      this.eventTransformer = new Function<StreamEventData, StreamEvent>() {
        @Override
        public StreamEvent apply(StreamEventData data) {
          return streamEvent.setData(data);
        }
      };
    }

    /**
     * Adds an event to the event queue.
     *
     * @param headers headers of the event
     * @param body body of the event
     * @return A {@link WriteRequest} that contains the status of the request
     */
    WriteRequest append(Map<String, String> headers, ByteBuffer body) {
      WriteRequest request = new SingleWriteRequest(headers, body);
      queue.add(request);
      return request;
    }

    /**
     * Adds a list of events to the event queue. All events provided by the {@link Iterator} will be written with the
     * same event timestamp and are guaranteed to be written in the same data block inside a stream file.
     *
     * @param events an {@link Iterator} of {@link StreamEventData} containing the list of events to be written
     * @return A {@link WriteRequest} that contains the status of the request
     */
    WriteRequest append(Iterator<? extends StreamEventData> events) {
      WriteRequest request = new BatchWriteRequest(events);
      queue.add(request);
      return request;
    }

    /**
     * Attempts to append a file to the stream.
     *
     * @param streamConfig current configuration for the stream
     * @param eventFile location to the new stream data file
     * @param indexFile location to the new stream index file
     * @param eventCount number of events recorded in the new stream file
     * @param timestampCloseable A {@link TimestampCloseable} to close
     *                           and acquire the close timestamp for the new stream file
     * @return true if able to be the leader and append the file, false otherwise
     * @throws IOException if became leader but failed to perform the append operation
     */
    boolean tryAppendFile(StreamConfig streamConfig, Location eventFile, Location indexFile, long eventCount,
                          TimestampCloseable timestampCloseable) throws IOException {
      if (!writerFlag.compareAndSet(false, true)) {
        return false;
      }

      long fileSize;
      try {
        if (closed) {
          throw new IOException("Stream writer already closed");
        }
        if (fileWriter != null) {
          fileWriter.close();
          fileWriter = null;
        }
        timestampCloseable.close();
        fileSize = eventFile.length();
        streamFileFactory.appendFile(streamConfig, eventFile, indexFile, timestampCloseable.getCloseTimestamp());
      } finally {
        writerFlag.set(false);
      }

      metricsCollector.emitMetrics(fileSize, eventCount);
      return true;
    }

    /**
     * Attempts to write the queued events into the underlying stream.
     *
     * @return true if become the writer leader and performed the write, false otherwise.
     */
    boolean tryWrite() {
      int bytesWritten = 0;
      int eventsWritten = 0;

      if (!writerFlag.compareAndSet(false, true)) {
        return false;
      }

      // The visibility of states mutation done while getting hold of the writerFlag,
      // is piggy back on the writerFlag atomic variable update in the finally block,
      // hence all states mutated will be visible to all threads after that.
      try {
        metrics.reset();
        List<WriteRequest> processQueue = Lists.newArrayListWithExpectedSize(workerThreads);
        try {
          FileWriter<StreamEventData> writer = getFileWriter();
          WriteRequest request = queue.poll();
          streamEvent.setTimestamp(System.currentTimeMillis());
          while (request != null) {
            processQueue.add(request);
            request.write(writer, metrics);
            request = queue.poll();
          }
          writer.flush();
          for (WriteRequest processed : processQueue) {
            processed.completed(null);
          }
          bytesWritten = metrics.bytesWritten;
          eventsWritten = metrics.eventsWritten;
        } catch (Throwable t) {
          // On exception, remove this EventQueue from the map and close this event queue
          eventQueues.remove(streamName, this);
          doClose();

          for (WriteRequest processed : processQueue) {
            processed.completed(t);
          }
        }
      } finally {
        writerFlag.set(false);
      }

      metricsCollector.emitMetrics(bytesWritten, eventsWritten);
      return true;
    }

    /**
     * Returns the current {@link FileWriter}. A new {@link FileWriter} will be created
     * if none existed yet. This method should only be called from the writer leader thread.
     */
    private FileWriter<StreamEventData> getFileWriter() throws IOException {
      if (closed) {
        throw new IOException("Stream writer already closed");
      }
      if (fileWriter == null) {
        fileWriter = FileWriters.transform(streamFileFactory.create(streamName), eventTransformer);
      }
      return fileWriter;
    }

    @Override
    public void close() throws IOException {
      if (closed) {
        return;
      }
      boolean done = false;
      while (!done) {
        if (!writerFlag.compareAndSet(false, true)) {
          Thread.yield();
          continue;
        }
        try {
          doClose();
        } finally {
          done = true;
          writerFlag.set(false);
        }
      }
    }

    private void doClose() {
      if (fileWriter != null) {
        Closeables.closeQuietly(fileWriter);
      }

      // Drain the queue with failure. This could happen when
      // 1. Shutting down of http service, which is fine to set to failure as all connections are closed already.
      // 2. When stream generation change. In this case, the client would received failure.
      WriteRequest data = queue.poll();
      Throwable writerClosedException = new IOException("Stream writer closed").fillInStackTrace();
      while (data != null) {
        data.completed(writerClosedException);
        data = queue.poll();
      }
      closed = true;
    }
  }

  /**
   * Represents an active write request.
   */
  private abstract static class WriteRequest {
    enum State {
      PENDING,
      COMPLETED
    }

    /**
     * A simple POJO for carrying metrics information.
     */
    static final class Metrics {
      int bytesWritten;
      int eventsWritten;

      void reset() {
        bytesWritten = eventsWritten = 0;
      }

      void increment(int bytesWritten) {
        this.bytesWritten += bytesWritten;
        eventsWritten++;
      }
    }

    private State state = State.PENDING;
    private Throwable failure;

    boolean isCompleted() {
      return state != State.PENDING;
    }

    boolean isSuccess() {
      return isCompleted() && (failure == null);
    }

    void completed(Throwable failure) {
      this.state = State.COMPLETED;
      this.failure = failure;
    }

    Throwable getFailure() {
      return failure;
    }

    /**
     * Writes the data contained in this request to the given file writer.
     *
     * @param writer the {@link FileWriter} for writing {@link StreamEventData}
     * @param metrics for updating metrics about the event written
     * @throws IOException if failed to write to file
     */
    abstract void write(FileWriter<StreamEventData> writer, Metrics metrics) throws IOException;
  }

  /**
   * A {@link WriteRequest} that contains one stream event.
   */
  private static final class SingleWriteRequest extends WriteRequest {

    private final StreamEventData eventData;

    SingleWriteRequest(Map<String, String> headers, ByteBuffer body) {
      this.eventData = new StreamEventData(headers, body);
    }

    @Override
    void write(FileWriter<StreamEventData> writer, Metrics metrics) throws IOException {
      metrics.increment(eventData.getBody().remaining());
      writer.append(eventData);
    }
  }

  /**
   * A {@link WriteRequest} that contains a list of stream events.
   */
  private static final class BatchWriteRequest extends WriteRequest implements Iterator<StreamEventData> {

    private final Iterator<? extends StreamEventData> events;
    private Metrics metrics;

    private BatchWriteRequest(Iterator<? extends StreamEventData> events) {
      this.events = events;
    }

    @Override
    void write(FileWriter<StreamEventData> writer, Metrics metrics) throws IOException {
      this.metrics = metrics;
      writer.appendAll(this);
    }

    @Override
    public boolean hasNext() {
      return events.hasNext();
    }

    @Override
    public StreamEventData next() {
      StreamEventData data = events.next();
      metrics.increment(data.getBody().remaining());
      return data;
    }

    @Override
    public void remove() {
      throw new UnsupportedOperationException("Remove not supported");
    }
  }
}<|MERGE_RESOLUTION|>--- conflicted
+++ resolved
@@ -20,6 +20,7 @@
 import co.cask.cdap.data.file.FileWriter;
 import co.cask.cdap.data.file.FileWriters;
 import co.cask.cdap.data.stream.StreamCoordinatorClient;
+import co.cask.cdap.data.stream.StreamDataFileConstants;
 import co.cask.cdap.data.stream.StreamFileType;
 import co.cask.cdap.data.stream.StreamFileWriterFactory;
 import co.cask.cdap.data.stream.StreamPropertyListener;
@@ -99,13 +100,8 @@
 
   ConcurrentStreamWriter(StreamCoordinatorClient streamCoordinatorClient, StreamAdmin streamAdmin,
                          StreamMetaStore streamMetaStore, StreamFileWriterFactory writerFactory,
-<<<<<<< HEAD
-                         int workerThreads, MetricsCollector metricsCollector) {
+                         int workerThreads, StreamMetricsCollectorFactory metricsCollectorFactory) {
     this.streamCoordinatorClient = streamCoordinatorClient;
-=======
-                         int workerThreads, StreamMetricsCollectorFactory metricsCollectorFactory) {
-    this.streamCoordinator = streamCoordinator;
->>>>>>> d6824446
     this.streamAdmin = streamAdmin;
     this.streamMetaStore = streamMetaStore;
     this.workerThreads = workerThreads;
