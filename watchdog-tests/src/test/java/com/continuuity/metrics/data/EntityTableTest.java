/*
 * Copyright 2012-2013 Continuuity,Inc. All Rights Reserved.
 */
package com.continuuity.metrics.data;

import com.continuuity.common.conf.CConfiguration;
import com.continuuity.common.conf.Constants;
import com.continuuity.common.guice.ConfigModule;
import com.continuuity.common.guice.DiscoveryRuntimeModule;
import com.continuuity.common.guice.LocationRuntimeModule;
import com.continuuity.common.guice.ZKClientModule;
<<<<<<< HEAD
=======
import com.continuuity.common.metrics.MetricsCollectionService;
import com.continuuity.common.metrics.NoOpMetricsCollectionService;
>>>>>>> 362baf91
import com.continuuity.data.DataSetAccessor;
import com.continuuity.data.hbase.HBaseTestBase;
import com.continuuity.data.hbase.HBaseTestFactory;
import com.continuuity.data.runtime.DataFabricDistributedModule;
import com.continuuity.data2.dataset.lib.table.MetricsTable;
<<<<<<< HEAD
import com.continuuity.data2.transaction.TxConstants;
import com.continuuity.data2.transaction.runtime.TransactionMetricsModule;
=======
import com.google.inject.AbstractModule;
>>>>>>> 362baf91
import com.google.inject.Guice;
import com.google.inject.Injector;
import org.junit.AfterClass;
import org.junit.Assert;
import org.junit.BeforeClass;
import org.junit.Test;

/**
 *
 */
public class EntityTableTest {

  private static DataSetAccessor accessor;
  private static HBaseTestBase testHBase;

  protected MetricsTable getTable(String name) throws Exception {
    accessor.getDataSetManager(MetricsTable.class, DataSetAccessor.Namespace.SYSTEM).create(name);
    return accessor.getDataSetClient(name, MetricsTable.class, DataSetAccessor.Namespace.SYSTEM);
  }

  @Test
  public void testGetId() throws Exception {
    EntityTable entityTable = new EntityTable(getTable("testGetId"));

    // Make sure it is created sequentially
    for (int i = 1; i <= 10; i++) {
      Assert.assertEquals((long) i, entityTable.getId("app", "app" + i));
    }

    // It should get the same value (from cache)
    for (int i = 1; i <= 10; i++) {
      Assert.assertEquals((long) i, entityTable.getId("app", "app" + i));
    }

    // Construct another entityTable, it should load from storage.
    entityTable = new EntityTable(getTable("testGetId"));
    for (int i = 1; i <= 10; i++) {
      Assert.assertEquals((long) i, entityTable.getId("app", "app" + i));
    }

    // ID for different type should have ID starts from 1 again.
    for (int i = 1; i <= 10; i++) {
      Assert.assertEquals((long) i, entityTable.getId("flow", "flow" + i));
    }
  }

  @Test
  public void testGetName() throws Exception {
    EntityTable entityTable = new EntityTable(getTable("testGetName"));

    // Create some entities.
    for (int i = 1; i <= 10; i++) {
      Assert.assertEquals((long) i, entityTable.getId("app", "app" + i));
    }

    // Reverse lookup
    for (int i = 1; i <= 10; i++) {
      Assert.assertEquals("app" + i, entityTable.getName(i, "app"));
    }
  }


  @BeforeClass
  public static void init() throws Exception {
    testHBase = new HBaseTestFactory().get();
    testHBase.startHBase();
    CConfiguration cConf = CConfiguration.create();
    cConf.set(Constants.Zookeeper.QUORUM, testHBase.getZkConnectionString());
    cConf.unset(Constants.CFG_HDFS_USER);
    cConf.setBoolean(TxConstants.DataJanitor.CFG_TX_JANITOR_ENABLE, false);

<<<<<<< HEAD
    Injector injector = Guice.createInjector(new ConfigModule(cConf, testHBase.getConfiguration()),
                                             new DiscoveryRuntimeModule().getDistributedModules(),
                                             new ZKClientModule(),
                                             new DataFabricDistributedModule(),
                                             new LocationRuntimeModule().getDistributedModules(),
                                             new TransactionMetricsModule());
=======
    Injector injector = Guice.createInjector(
      new ConfigModule(cConf, testHBase.getConfiguration()),
      new DataFabricDistributedModule(),
      new LocationRuntimeModule().getDistributedModules(),
      new ZKClientModule(),
      new DiscoveryRuntimeModule().getDistributedModules(),
      new AbstractModule() {
        @Override
        protected void configure() {
          bind(MetricsCollectionService.class).to(NoOpMetricsCollectionService.class);
        }
      }
    );
>>>>>>> 362baf91

    accessor = injector.getInstance(DataSetAccessor.class);
  }

  @AfterClass
  public static void finish() throws Exception {
    testHBase.stopHBase();
  }

}<|MERGE_RESOLUTION|>--- conflicted
+++ resolved
@@ -9,22 +9,13 @@
 import com.continuuity.common.guice.DiscoveryRuntimeModule;
 import com.continuuity.common.guice.LocationRuntimeModule;
 import com.continuuity.common.guice.ZKClientModule;
-<<<<<<< HEAD
-=======
-import com.continuuity.common.metrics.MetricsCollectionService;
-import com.continuuity.common.metrics.NoOpMetricsCollectionService;
->>>>>>> 362baf91
 import com.continuuity.data.DataSetAccessor;
 import com.continuuity.data.hbase.HBaseTestBase;
 import com.continuuity.data.hbase.HBaseTestFactory;
 import com.continuuity.data.runtime.DataFabricDistributedModule;
 import com.continuuity.data2.dataset.lib.table.MetricsTable;
-<<<<<<< HEAD
 import com.continuuity.data2.transaction.TxConstants;
 import com.continuuity.data2.transaction.runtime.TransactionMetricsModule;
-=======
-import com.google.inject.AbstractModule;
->>>>>>> 362baf91
 import com.google.inject.Guice;
 import com.google.inject.Injector;
 import org.junit.AfterClass;
@@ -96,28 +87,12 @@
     cConf.unset(Constants.CFG_HDFS_USER);
     cConf.setBoolean(TxConstants.DataJanitor.CFG_TX_JANITOR_ENABLE, false);
 
-<<<<<<< HEAD
     Injector injector = Guice.createInjector(new ConfigModule(cConf, testHBase.getConfiguration()),
                                              new DiscoveryRuntimeModule().getDistributedModules(),
                                              new ZKClientModule(),
                                              new DataFabricDistributedModule(),
                                              new LocationRuntimeModule().getDistributedModules(),
                                              new TransactionMetricsModule());
-=======
-    Injector injector = Guice.createInjector(
-      new ConfigModule(cConf, testHBase.getConfiguration()),
-      new DataFabricDistributedModule(),
-      new LocationRuntimeModule().getDistributedModules(),
-      new ZKClientModule(),
-      new DiscoveryRuntimeModule().getDistributedModules(),
-      new AbstractModule() {
-        @Override
-        protected void configure() {
-          bind(MetricsCollectionService.class).to(NoOpMetricsCollectionService.class);
-        }
-      }
-    );
->>>>>>> 362baf91
 
     accessor = injector.getInstance(DataSetAccessor.class);
   }
